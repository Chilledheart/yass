# lto is handled with cmakelists.txt internally
# with flag -DENABLE_LTO
%global _lto_cflags %nil

%if 0%{?fedora} || 0%{?rhel}
%global cmake_alias cmake3
%else
%global cmake_alias cmake
%endif

# on centos, nghttp2 sits in epel repo
# on opensuse, nghttp might be outdated
%if 0%{?fedora}
%global enable_system_nghttp2_opt on
%else
%global enable_system_nghttp2_opt off
%endif

# on centos, mbedtls sits in epel repo
# on opensuse, mbedtls might be outdated
%if 0%{?fedora}
%global enable_system_mbedtls_opt on
%else
%global enable_system_mbedtls_opt off
%endif

# requires nlohman json
%if 0%{?fedora}
%global enable_system_json_opt on
%else
%global enable_system_json_opt off
%endif

# test failed in copr
%bcond_with tests_dns
%if !%{with tests_dns}
%global yass_test_opt --no_cares_tests --no_doh_tests --no_dot_tests
%else
%global yass_test_opt %nil
%endif

# requires recent version of c-ares
%if 0%{?fedora}
%global enable_system_cares_opt on
%else
%global enable_system_cares_opt off
%endif

# libc++ is only built with clang now
%bcond_with use_libcxx
%if %{with use_libcxx}
%global enable_libcxx_opt on
%else
%global enable_libcxx_opt off
%endif

# cet is only enabled on fedora currently
%bcond_with use_cet
%if %{with use_cet}
%global enable_cet_opt on
%else
%global enable_cet_opt off
%endif

# disable some warnings on clang compiler in fedora
%bcond_with toolchain_clang
%if %{with toolchain_clang}
%global _clang_extra_ldflags %nil
%global toolchain clang
%else
%global toolchain gcc
%endif

# on centos 8, gperftools sits in epel repo
# and it is not compatible with custom libc++
%if 0%{?fedora} && !%{with use_libcxx}
%global enable_system_gperftools_opt on
%else
%global enable_system_gperftools_opt off
%endif

# lld is forced to be enabled if you are using external toolchain and so
%bcond_with disable_lld
%if %{with disable_lld}
%global enable_lld_opt off
%else
%global enable_lld_opt on
%endif

# use_qt6
%bcond_with use_qt6
%if %{with use_qt6}
%global enable_use_qt6_opt on
%else
%global enable_use_qt6_opt off
%endif

# use_qt5
%bcond_with use_qt5
%if %{with use_qt5}
%global enable_use_qt5_opt on
%else
%global enable_use_qt5_opt off
%endif

# use_gtk4
%bcond_with use_gtk4
%if !%{with use_qt6} && !%{with use_qt5} &&%{with use_gtk4}
%global enable_use_gtk4_opt on
%else
%global enable_use_gtk4_opt off
%endif

# force use old systemd unit files
%if 0%{?rhel} == 7
%global use_old_systemd_service on
%else
%global use_old_systemd_service off
%endif

Name:    yass
Version: __VERSION__
Release: __SUBVERSION__%{?dist}
Summary: Lightweight and Secure http/socks4/socks5 Proxy

# fedora supports spdx license
# see /etc/xdg/rpmlint/fedora-spdx-licenses.toml
%if 0%{?fedora} || 0%{?sle_version}
License: GPL-2.0-only
%else
# old distributions don't
# see https://github.com/rpm-software-management/rpmlint/blob/main/configs/Fedora/licenses.toml
License: GPLv2
%endif
URL: https://github.com/Chilledheart/%{name}
Source0: %{url}/releases/download/%{version}/%{name}-%{version}.tar.gz
%if %{with use_qt6} && !0%{?sle_version}
BuildRequires: qt6-qtbase-devel
%endif
%if %{with use_qt6} && 0%{?sle_version}
BuildRequires: qt6-base-devel
%endif
%if !%{with use_qt6} && %{with use_qt5} && !0%{?sle_version}
BuildRequires: qt5-qtbase-devel
%endif
%if !%{with use_qt6} && %{with use_qt5} && 0%{?sle_version}
BuildRequires: libqt5-qtbase-devel
%endif
%if !%{with use_qt6} && !%{with use_qt5} && %{with use_gtk4}
BuildRequires: gtk4-devel
%endif
%if !%{with use_qt6} && !%{with use_qt5} && !%{with use_gtk4}
BuildRequires: gtk3-devel
%endif
%if !%{with use_qt6} && !%{with use_qt5}
BuildRequires: glib2-devel
%endif
%if 0%{?rhel} < 9 || 0%{?fedora} || 0%{?sle_version}
BuildRequires: perl
%endif
%if 0%{?rhel} >= 8 || 0%{?fedora} || 0%{?sle_version}
BuildRequires: cmake >= 3.12, pkg-config
%endif
%if 0%{?rhel} == 7
BuildRequires: cmake3 >= 3.12, pkgconfig
%endif
%if 0%{?fedora}
BuildRequires: c-ares-devel
%endif
%if 0%{?fedora}
BuildRequires: mbedtls-devel
%endif
%if 0%{?fedora} && !%{with use_libcxx}
BuildRequires: gperftools-devel
%endif
%if 0%{?fedora}
BuildRequires: json-devel
%endif
BuildRequires: zlib-devel
%if 0%{?fedora}
BuildRequires: libnghttp2-devel
%endif
BuildRequires: gcc, gcc-c++, golang >= 1.4
%if 0%{?sle_version}
BuildRequires: ninja
%else
BuildRequires: ninja-build
%endif
BuildRequires: curl-devel
BuildRequires: desktop-file-utils
BuildRequires: systemd
Requires:      hicolor-icon-theme
Requires:      ca-certificates

# required by opensuse
%if 0%{?sle_version}
%debug_package
%endif

%description
yass is a lightweight and secure http/socks proxy
for embedded devices and low end boxes.

%prep
%setup -q -n %{name}-%{version}

%build
mkdir build
cd build
# old c-ares doesn't contain ares_getaddrinfo api
%cmake_alias -G Ninja -DOFFICIAL_BUILD=on -DCMAKE_BUILD_TYPE=Release \
   -DBUILD_BENCHMARKS=on -DBUILD_TESTS=on \
   -DUSE_QT6="%enable_use_qt6_opt" -DUSE_QT5="%enable_use_qt5_opt" \
   -DUSE_GTK4="%enable_use_gtk4_opt" -DGUI=on \
   -DCLI=on -DSERVER=on \
   -DUSE_OLD_SYSTEMD_SERVICE="%use_old_systemd_service" \
   -DUSE_TCMALLOC=on -DUSE_SYSTEM_TCMALLOC="%enable_system_gperftools_opt" \
   -DUSE_ZLIB=on -DUSE_SYSTEM_ZLIB=on \
   -DUSE_SYSTEM_NGHTTP2="%enable_system_nghttp2_opt" \
   -DUSE_SYSTEM_MBEDTLS="%enable_system_mbedtls_opt" \
   -DUSE_SYSTEM_JSON="%enable_system_json_opt" \
   -DUSE_CARES=on -DUSE_SYSTEM_CARES="%enable_system_cares_opt" \
   -DUSE_LIBCXX="%enable_libcxx_opt" \
   -DUSE_CET="%enable_cet_opt" \
   -DENABLE_LTO=on -DENABLE_LLD="%enable_lld_opt" -DUSE_BUILTIN_CA_BUNDLE_CRT=off ..
ninja
cd ..

%check
cd build
./yass_test %yass_test_opt
./yass_benchmark
cd ..

%install
echo "Toolchain is %toolchain"
cd build
%cmake_alias -DCMAKE_INSTALL_PREFIX=%{buildroot}/usr -DCMAKE_INSTALL_SYSCONFDIR=%{buildroot}/etc ..
rm -rf %{buildroot}
ninja install
rm -rf %{buildroot}/%{_datadir}/doc
cd ..
desktop-file-validate %{buildroot}%{_datadir}/applications/io.github.chilledheart.yass.desktop
%find_lang %{name}

%post
update-desktop-database

%files -f %{name}.lang
%defattr(-,root,root)
%license build/LICENSE
%dir /usr/share/icons/hicolor/
%dir /usr/share/applications/
%dir /usr/share/pixmaps/
%{_bindir}/yass
%{_datadir}/applications/io.github.chilledheart.yass.desktop
%{_datadir}/pixmaps/io.github.chilledheart.yass.png
%{_datadir}/icons/hicolor/16x16/apps/io.github.chilledheart.yass.png
%{_datadir}/icons/hicolor/22x22/apps/io.github.chilledheart.yass.png
%{_datadir}/icons/hicolor/24x24/apps/io.github.chilledheart.yass.png
%{_datadir}/icons/hicolor/32x32/apps/io.github.chilledheart.yass.png
%{_datadir}/icons/hicolor/48x48/apps/io.github.chilledheart.yass.png
%{_datadir}/icons/hicolor/128x128/apps/io.github.chilledheart.yass.png
%{_datadir}/icons/hicolor/256x256/apps/io.github.chilledheart.yass.png
%{_datadir}/icons/hicolor/512x512/apps/io.github.chilledheart.yass.png

%package server
Summary: Lightweight and Secure http/socks4/socks5 Proxy (Server Side)

%description server
yass is a lightweight and secure http/socks proxy
for embedded devices and low end boxes.

%files server
%defattr(-,root,root)
%{_bindir}/yass_server
%{_sysconfdir}/yass/server.json
%{_unitdir}/yass-server.service
%dir /usr/share/man/man1/
%{_mandir}/man1/yass_server.1*

%post server
%systemd_post yass-server.service

%preun server
%systemd_preun yass-server.service

%postun server
%systemd_postun_with_restart yass-server.service

%package client
Summary: Lightweight and Secure http/socks4/socks5 Proxy (Client Side)

%description client
yass is a lightweight and secure http/socks proxy
for embedded devices and low end boxes.

%files client
%defattr(-,root,root)
%{_bindir}/yass_cli
%{_sysconfdir}/yass/config.json
%{_sysconfdir}/yass/redir.json
%{_unitdir}/yass.service
%{_unitdir}/yass-redir.service
%dir /usr/share/man/man1/
%{_mandir}/man1/yass_cli.1*

%post client
%systemd_post yass.service
%systemd_post yass-redir.service

%preun client
%systemd_preun yass.service
%systemd_preun yass-redir.service

%postun client
%systemd_postun_with_restart yass.service
%systemd_postun_with_restart yass-redir.service

%changelog
<<<<<<< HEAD
* Mon Sep 9 2024 Chilledheart <keeyou-cn@outlook.com> - 1.12.5-1
  - some trivial changes
* Sun Sep 1 2024 Chilledheart <keeyou-cn@outlook.com> - 1.12.4-1
  - ui: add tcp congestion algorithm in option dialog
  - qt: update windows title and shortcuts in menu
  - gtk: update windows title
=======
* Mon Sep 9 2024 Chilledheart <keeyou-cn@outlook.com> - 1.13.2-1
  - some trivial changes
* Sun Sep 1 2024 Chilledheart <keeyou-cn@outlook.com> - 1.13.1-1
  - ui: add tcp congestion algorithm in option dialog
  - qt: update windows title and shortcuts in menu
  - gtk: update windows title
* Tue Aug 20 2024 Chilledheart <keeyou-cn@outlook.com> - 1.13.0-1
  - bump to chromium 129 dependents
>>>>>>> 70630912
* Wed Aug 7 2024 Chilledheart <keeyou-cn@outlook.com> - 1.12.3-1
  - gtk4: fix crash
* Wed Aug 7 2024 Chilledheart <keeyou-cn@outlook.com> - 1.12.2-1
  - transfer: optimize rate limit algorithm
  - replace app id
* Fri Jul 26 2024 Chilledheart <keeyou-cn@outlook.com> - 1.12.1-1
  - ui: lower veritical spacing to 6 pixels
  - gtk4: close dialogs on signal SIGINT
* Wed Jul 24 2024 Chilledheart <keeyou-cn@outlook.com> - 1.12.0-1
  - bump to chromium 128 dependents
  - gtk3: refine ui layout
  - qt5/qt6: refine ui layout
  - qt5/qt6: fix broken autostart feature
  - qt5/qt6: handle SIGINT signal properly
* Sat Jul 13 2024 Chilledheart <keeyou-cn@outlook.com> - 1.11.4-1
  - gui: add limit rate option
  - gtk4: use cairo render for now
* Tue Jun 25 2024 Chilledheart <keeyou-cn@outlook.com> - 1.11.3-1
  - gtk3: add libappindicator3 and legacy tray icon support
* Sat Jun 15 2024 Chilledheart <keeyou-cn@outlook.com> - 1.11.2-1
  - add qt5 build profile
* Thu Jun 13 2024 Chilledheart <keeyou-cn@outlook.com> - 1.11.1-1
  - miscellaneous fixes
  - add gtk3/gtk4/qt6 build profile (rpm)
* Tue Jun 11 2024 Chilledheart <keeyou-cn@outlook.com> - 1.11.0-1
  - bump to chromium 127 dependents
  - add gtk3/gtk4/qt6 build profile (source)
* Mon Jun 3 2024 Chilledheart <keeyou-cn@outlook.com> - 1.10.5-1
  - miscellaneous fixes
  - fix gtk3 wayland app icon issue
* Fri May 31 2024 Chilledheart <keeyou-cn@outlook.com> - 1.10.4-1
  - miscellaneous fixes
* Sun May 26 2024 Chilledheart <keeyou-cn@outlook.com> - 1.10.3-1
  - net: support https protocol via caddy.
* Thu May 23 2024 Chilledheart <keeyou-cn@outlook.com> - 1.10.2-1
  - net: reduce memory footprint peak and cpu peak.
* Sun May 19 2024 Chilledheart <keeyou-cn@outlook.com> - 1.10.1-1
  - net: improve buffer to 16k.
  - net: improve http2 send performance.
  - net: miscs fixes.
* Wed May 15 2024 Chilledheart <keeyou-cn@outlook.com> - 1.10.0-1
  - bump to chromium 126 dependents.
  - net: support socks4/socks4a/socks5/socks5h cipher.
* Tue May 7 2024 Chilledheart <keeyou-cn@outlook.com> - 1.9.5-1
  - ui: provide an option to turn on post quantum kyber.
* Mon May 6 2024 Chilledheart <keeyou-cn@outlook.com> - 1.9.4-1
  - ui: provide an option to turn on post quantum kyber.
* Wed May 1 2024 Chilledheart <keeyou-cn@outlook.com> - 1.9.3-1
  - bump to chromium 125 dependents (clang).
  - ca-certificates: update for 20240203.3.98 release.
* Mon Apr 29 2024 Chilledheart <keeyou-cn@outlook.com> - 1.9.2-1
  - net: fix broken --certificate_chain_file flag
* Fri Apr 19 2024 Chilledheart <keeyou-cn@outlook.com> - 1.9.1-1
  - net: fix cve-2024-32475
* Tue Apr 16 2024 Chilledheart <keeyou-cn@outlook.com> - 1.9.0-1
  - bump to chromium 125 dependents.
* Mon Apr 8 2024 Chilledheart <keeyou-cn@outlook.com> - 1.8.3-1
  - net: add dot support
* Fri Apr 5 2024 Chilledheart <keeyou-cn@outlook.com> - 1.8.2-1
  - fix (nghttp2) CVE-2024-30255
* Tue Mar 26 2024 Chilledheart <keeyou-cn@outlook.com> - 1.8.1-1
  - bump to chromium 124 dependents.
  - miscellaneous fixes
* Wed Mar 20 2024 Chilledheart <keeyou-cn@outlook.com> - 1.8.0-1
  - bump to chromium 124 dependents.
* Mon Mar 18 2024 Chilledheart <keeyou-cn@outlook.com> - 1.7.5-1
  - net: add doh support
* Sun Mar 17 2024 Chilledheart <keeyou-cn@outlook.com> - 1.7.4-1
  - net: add doh support
* Thu Mar 7 2024 Chilledheart <keeyou-cn@outlook.com> - 1.7.3-1
  - c-ares: fix CVE-2024-25629
* Thu Mar 7 2024 Chilledheart <keeyou-cn@outlook.com> - 1.7.2-1
  - c-ares: fix CVE-2024-25629
* Sat Feb 24 2024 Chilledheart <keeyou-cn@outlook.com> - 1.7.1-1
  - cli: turn off redir mode by default
* Tue Feb 20 2024 Chilledheart <keeyou-cn@outlook.com> - 1.7.0-1
  - bump to chromium 123 dependents.
* Thu Feb 15 2024 Chilledheart <keeyou-cn@outlook.com> - 1.6.4-1
  - ssl: add supplementary ca bundle support.
* Sun Feb 4 2024 Chilledheart <keeyou-cn@outlook.com> - 1.6.3-1
  - bump to chromium 122 dependents.
* Wed Jan 31 2024 Chilledheart <keeyou-cn@outlook.com> - 1.6.2-1
  - bump to chromium 122 dependents.
* Wed Jan 24 2024 Chilledheart <keeyou-cn@outlook.com> - 1.6.1-1
  - bump to chromium 122 dependents.
* Fri Jan 19 2024 Chilledheart <keeyou-cn@outlook.com> - 1.6.0-1
  - bump to chromium 122 dependents.
* Thu Jan 18 2024 Chilledheart <keeyou-cn@outlook.com> - 1.5.20-1
  - ca-certificates: update for 20230311.3.95 release.
* Tue Jan 16 2024 Chilledheart <keeyou-cn@outlook.com> - 1.5.19-1
  - gtk: quote the exec entry in autostart.
* Fri Jan 12 2024 Chilledheart <keeyou-cn@outlook.com> - 1.5.18-1
  - net: code refactor.
* Thu Jan 11 2024 Chilledheart <keeyou-cn@outlook.com> - 1.5.17-1
  - c-ares: defer c-ares init.
* Wed Jan 10 2024 Chilledheart <keeyou-cn@outlook.com> - 1.5.16-1
  - c-ares: defer c-ares init.
* Wed Jan 10 2024 Chilledheart <keeyou-cn@outlook.com> - 1.5.15-1
  - gcc: fix lto build under gold.
  - rpm: handle systemd scriptlet operations.
* Mon Jan 8 2024 Chilledheart <keeyou-cn@outlook.com> - 1.5.14-1
  - ssl: enable client-side ssl session cache.
  - ssl: deduplicate all ceritificates.
* Sun Jan 7 2024 Chilledheart <keeyou-cn@outlook.com> - 1.5.13-1
  - gtk: add server sni support.
* Sun Jan 7 2024 Chilledheart <keeyou-cn@outlook.com> - 1.5.12-1
  - gtk: add server sni support.
* Sat Jan 6 2024 Chilledheart <keeyou-cn@outlook.com> - 1.5.11-1
  - gtk: add server sni support.
* Fri Jan 5 2024 Chilledheart <keeyou-cn@outlook.com> - 1.5.10-1
  - gtk: add server sni support.
* Wed Jan 3 2024 Chilledheart <keeyou-cn@outlook.com> - 1.5.9-1
  - ca-certificates: load symbolic link as cert files.
* Wed Jan 3 2024 Chilledheart <keeyou-cn@outlook.com> - 1.5.8-1
  - ca-certificates: load symbolic link as cert files.
* Wed Dec 27 2023 Chilledheart <keeyou-cn@outlook.com> - 1.5.7-1
  - ca-certificates: update for 20230311.3.93 release.
* Tue Dec 19 2023 Chilledheart <keeyou-cn@outlook.com> - 1.5.6-1
  - man: add yass_cli and yass_server man pages.
* Thu Dec 14 2023 Chilledheart <keeyou-cn@outlook.com> - 1.5.5-1
  - ssl: use builtin ca bundle if system keystore fails.
* Wed Dec 13 2023 Chilledheart <keeyou-cn@outlook.com> - 1.5.4-1
  - Fix bad F_SETFD calls.
  - gtk: update desktop database.
* Fri Dec 8 2023 Chilledheart <keeyou-cn@outlook.com> - 1.5.3-1
  - Fix linux thread name setting.
* Tue Dec 5 2023 Chilledheart <keeyou-cn@outlook.com> - 1.5.2-1
  - Bump to chromium 121 dependents (updated).
  - Fix RPM releases.
* Mon Dec 4 2023 Chilledheart <keeyou-cn@outlook.com> - 1.5.1-1
  - Bump to chromium 121 dependents.
  - Fix use cached configuration issue.
  - Fix crash in resume from previous failure.
* Mon Dec 4 2023 Chilledheart <keeyou-cn@outlook.com> - 1.5.0-1
  - New major release.
* Sat Dec 2 2023 Chilledheart <keeyou-cn@outlook.com> - 1.4.12-1
  - Fix bad F_SETFD calls.
  - gtk: update desktop database.
* Sat Dec 2 2023 Chilledheart <keeyou-cn@outlook.com> - 1.4.11-1
  - Bump Clang.
  - Fix use cached configuration issue.
  - Fix crash in resume from previous failure.
* Sat Dec 2 2023 Chilledheart <keeyou-cn@outlook.com> - 1.4.10-1
  - Bump Clang and Abseil-Cpp.
  - Use tcmalloc be default.
  - Misc fixes.
* Thu Nov 16 2023 Chilledheart <keeyou-cn@outlook.com> - 1.4.9-1
  - Fix startup failure on the first try since version 1.4.5.
* Thu Nov 16 2023 Chilledheart <keeyou-cn@outlook.com> - 1.4.8-1
  - Some trivial changes.
* Mon Nov 6 2023 Chilledheart <keeyou-cn@outlook.com> - 1.4.7-1
  - Bump to chromium 120 dependents.
* Mon Oct 23 2023 Chilledheart <keeyou-cn@outlook.com> - 1.4.6-1
  - Better handling with SIGTERM signal.
  - Bump to chromium 119 dependents.
* Thu Oct 5 2023 Chilledheart <keeyou-cn@outlook.com> - 1.4.5-1
  - Some trivial changes.
* Wed Sep 20 2023 Chilledheart <keeyou-cn@outlook.com> - 1.4.4-1
  - Add chinese translation (GTK4).
* Mon Sep 18 2023 Chilledheart <keeyou-cn@outlook.com> - 1.4.3-1
  - Add chinese translation.
* Fri Sep 15 2023 Chilledheart <keeyou-cn@outlook.com> - 1.4.2-1
  - New minor release.
* Thu Sep 14 2023 Chilledheart <keeyou-cn@outlook.com> - 1.4.1-1
  - Bump to chromium 118 dependents.
* Thu Aug 24 2023 Chilledheart <keeyou-cn@outlook.com> - 1.4.0-1
  - New major release.
* Thu Aug 24 2023 Chilledheart <keeyou-cn@outlook.com> - 1.3.15-1
  - Add support for legacy shadowsocks stream ciphers.
  - Bump to chromium 117 dependents.
* Fri Aug 11 2023 Chilledheart <keeyou-cn@outlook.com> - 1.3.14-1
  - Prepare for downstream build.
* Wed Aug 9 2023 Chilledheart <keeyou-cn@outlook.com> - 1.3.13-1
  - Prepare for downstream build.
* Wed Aug 9 2023 Chilledheart <keeyou-cn@outlook.com> - 1.3.12-1
  - Prepare for downstream build.
* Sat Aug 5 2023 Chilledheart <keeyou-cn@outlook.com> - 1.3.11-1
  - Add system proxy support.
* Sun Jul 30 2023 Chilledheart <keeyou-cn@outlook.com> - 1.3.10-1
  - New bug-fix release.
* Sat Jul 22 2023 Chilledheart <keeyou-cn@outlook.com> - 1.3.9-1
  - Bump to chromium 116 dependents.
  - server: fix crash in hostname tlsext handling.
* Sun Jul 16 2023 Chilledheart <keeyou-cn@outlook.com> - 1.3.8-1
  - CVE/http: Fix memory leak in nghttp2 codec.
* Thu Jul 13 2023 Chilledheart <keeyou-cn@outlook.com> - 1.3.7-1
  - More complete IPv6 support.
* Tue Jul 4 2023 Chilledheart <keeyou-cn@outlook.com> - 1.3.6-1
  - Improvement of performance over http2 (client).
* Sun Jul 2 2023 Chilledheart <keeyou-cn@outlook.com> - 1.3.5-1
  - New bug-fix release.
* Fri May 26 2023 Chilledheart <keeyou-cn@outlook.com> - 1.3.4-1
  - New bug-fix release.
* Fri May 26 2023 Chilledheart <keeyou-cn@outlook.com> - 1.3.3-1
  - New bug-fix release.
* Wed Apr 26 2023 Chilledheart <keeyou-cn@outlook.com> - 1.3.2-1
  - New bug-fix release.
* Sun Apr 2 2023 Chilledheart <keeyou-cn@outlook.com> - 1.3.1-1
  - New bug-fix release.
* Mon Mar 13 2023 Chilledheart <keeyou-cn@outlook.com> - 1.3.0-1
  - New HTTP TLS Implementation.
* Wed Mar 8 2023 Chilledheart <keeyou-cn@outlook.com> - 1.2.7-1
  - New bug-fix release.
* Wed Mar 1 2023 Chilledheart <keeyou-cn@outlook.com> - 1.2.6-1
  - New bug-fix release.
* Thu Feb 16 2023 Chilledheart <keeyou-cn@outlook.com> - 1.2.5-1
  - New bug-fix release.
* Sat Feb 11 2023 Chilledheart <keeyou-cn@outlook.com> - 1.2.4-1
  - New bug-fix release.
* Fri Feb 10 2023 Chilledheart <keeyou-cn@outlook.com> - 1.2.3-1
  - New bug-fix release.
* Wed Feb 8 2023 Chilledheart <keeyou-cn@outlook.com> - 1.2.2-1
  - New bug-fix release.
* Fri Feb 3 2023 Chilledheart <keeyou-cn@outlook.com> - 1.2.1-1
  - New bug-fix release.
* Sun Jan 29 2023 Chilledheart <keeyou-cn@outlook.com> - 1.2.0-1
  - New HTTP2 Tunnel Proxy Support.
* Tue Jan 10 2023 Chilledheart <keeyou-cn@outlook.com> - 1.1.0-1
  - New bug-fix release.
* Sat Jan 22 2022 Chilledheart <keeyou-cn@outlook.com> - 1.0.0-1
  - Initial release. (Closes: #4)<|MERGE_RESOLUTION|>--- conflicted
+++ resolved
@@ -318,14 +318,6 @@
 %systemd_postun_with_restart yass-redir.service
 
 %changelog
-<<<<<<< HEAD
-* Mon Sep 9 2024 Chilledheart <keeyou-cn@outlook.com> - 1.12.5-1
-  - some trivial changes
-* Sun Sep 1 2024 Chilledheart <keeyou-cn@outlook.com> - 1.12.4-1
-  - ui: add tcp congestion algorithm in option dialog
-  - qt: update windows title and shortcuts in menu
-  - gtk: update windows title
-=======
 * Mon Sep 9 2024 Chilledheart <keeyou-cn@outlook.com> - 1.13.2-1
   - some trivial changes
 * Sun Sep 1 2024 Chilledheart <keeyou-cn@outlook.com> - 1.13.1-1
@@ -334,7 +326,6 @@
   - gtk: update windows title
 * Tue Aug 20 2024 Chilledheart <keeyou-cn@outlook.com> - 1.13.0-1
   - bump to chromium 129 dependents
->>>>>>> 70630912
 * Wed Aug 7 2024 Chilledheart <keeyou-cn@outlook.com> - 1.12.3-1
   - gtk4: fix crash
 * Wed Aug 7 2024 Chilledheart <keeyou-cn@outlook.com> - 1.12.2-1
