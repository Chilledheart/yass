--- conflicted
+++ resolved
@@ -317,9 +317,6 @@
 %systemd_postun_with_restart yass-redir.service
 
 %changelog
-<<<<<<< HEAD
-* Fri Jul 26 2024 Chilledheart <keeyou-cn@outlook.com> - 1.11.5-1
-=======
 * Wed Aug 7 2024 Chilledheart <keeyou-cn@outlook.com> - 1.12.3-1
   - gtk4: fix crash
 * Wed Aug 7 2024 Chilledheart <keeyou-cn@outlook.com> - 1.12.2-1
@@ -330,16 +327,10 @@
   - gtk4: close dialogs on signal SIGINT
 * Wed Jul 24 2024 Chilledheart <keeyou-cn@outlook.com> - 1.12.0-1
   - bump to chromium 128 dependents
->>>>>>> 18d7d482
   - gtk3: refine ui layout
   - qt5/qt6: refine ui layout
   - qt5/qt6: fix broken autostart feature
   - qt5/qt6: handle SIGINT signal properly
-<<<<<<< HEAD
-  - ui: lower veritical spacing to 6 pixels
-  - gtk4: close dialogs on signal SIGINT
-=======
->>>>>>> 18d7d482
 * Sat Jul 13 2024 Chilledheart <keeyou-cn@outlook.com> - 1.11.4-1
   - gui: add limit rate option
   - gtk4: use cairo render for now
