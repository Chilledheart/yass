--- conflicted
+++ resolved
@@ -240,10 +240,6 @@
 %systemd_postun_with_restart yass-redir.service
 
 %changelog
-<<<<<<< HEAD
-* Sat Feb 24 2024 Chilledheart <keeyou-cn@outlook.com> - 1.6.5-1
-  - cli: turn off redir mode by default
-=======
 * Thu Mar 7 2024 Chilledheart <keeyou-cn@outlook.com> - 1.7.3-1
   - c-ares: fix CVE-2024-25629
 * Thu Mar 7 2024 Chilledheart <keeyou-cn@outlook.com> - 1.7.2-1
@@ -252,7 +248,6 @@
   - cli: turn off redir mode by default
 * Tue Feb 20 2024 Chilledheart <keeyou-cn@outlook.com> - 1.7.0-1
   - bump to chromium 123 dependents.
->>>>>>> 6d7ffb53
 * Thu Feb 15 2024 Chilledheart <keeyou-cn@outlook.com> - 1.6.4-1
   - ssl: add supplementary ca bundle support.
 * Sun Feb 4 2024 Chilledheart <keeyou-cn@outlook.com> - 1.6.3-1
