--- conflicted
+++ resolved
@@ -192,15 +192,12 @@
 %{_unitdir}/yass-redir.service
 
 %changelog
-<<<<<<< HEAD
 * Sat Dec 2 2023 Chilledheart <hukeyue@hotmail.com> - 1.5.0-1
   - New major release.
-=======
 * Mon Dec 4 2023 Chilledheart <keeyou-cn@outlook.com> - 1.4.11-1
   * Bump Clang.
   * Fix use cached configuration issue.
   * Fix crash in resume from previous failure.
->>>>>>> 0c262b97
 * Sat Dec 2 2023 Chilledheart <hukeyue@hotmail.com> - 1.4.10-1
   - Bump Clang and Abseil-Cpp.
   - Use tcmalloc be default.
