--- conflicted
+++ resolved
@@ -235,16 +235,6 @@
 %systemd_postun_with_restart yass-redir.service
 
 %changelog
-<<<<<<< HEAD
-* Sun Feb 4 2024 Chilledheart <keeyou-cn@outlook.com> - 1.5.24-1
-  - ssl: fix memory consumption turbo on handshaking.
-* Wed Jan 31 2024 Chilledheart <keeyou-cn@outlook.com> - 1.5.23-1
-  - ssl: fix memory consumption turbo on handshaking.
-* Mon Jan 22 2024 Chilledheart <keeyou-cn@outlook.com> - 1.5.22-1
-  - ssl: fix memory consumption turbo on handshaking.
-* Mon Jan 22 2024 Chilledheart <keeyou-cn@outlook.com> - 1.5.21-1
-  - ssl: deduplicate all ceritificates.
-=======
 * Thu Feb 15 2024 Chilledheart <keeyou-cn@outlook.com> - 1.6.4-1
   - ssl: add supplementary ca bundle support.
 * Sun Feb 4 2024 Chilledheart <keeyou-cn@outlook.com> - 1.6.3-1
@@ -255,7 +245,6 @@
   - bump to chromium 122 dependents.
 * Fri Jan 19 2024 Chilledheart <keeyou-cn@outlook.com> - 1.6.0-1
   - bump to chromium 122 dependents.
->>>>>>> a52748b3
 * Thu Jan 18 2024 Chilledheart <keeyou-cn@outlook.com> - 1.5.20-1
   - ca-certificates: update for 20230311.3.95 release.
 * Tue Jan 16 2024 Chilledheart <keeyou-cn@outlook.com> - 1.5.19-1
