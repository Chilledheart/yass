# lto is handled with cmakelists.txt internally
# with flag -DENABLE_LTO
%global _lto_cflags %nil

%if 0%{?fedora} || 0%{?rhel}
%global cmake_alias cmake3
%else
%global cmake_alias cmake
%endif

# requires nlohman json
%if 0%{?fedora} || 0%{?rhel}
%global enable_system_json_opt on
%else
%global enable_system_json_opt off
%endif

# test failed in copr
%bcond_with tests_cares
%if !%{with tests_cares}
%global yass_test_opt --no_cares_tests
%else
%global yass_test_opt %nil
%endif

# requires recent version of c-ares
%if 0%{?fedora}
%global enable_system_cares_opt on
%else
%global enable_system_cares_opt off
%endif

# libc++ is only built with clang now
%bcond_with toolchain_clang
%if %{with toolchain_clang}
%global _clang_extra_ldflags %nil
%global toolchain clang
%global enable_libcxx_opt on
%else
%global toolchain gcc
%global enable_libcxx_opt off
%endif

# lld is forced to be enabled if you are using external toolchain and so
%bcond_with disable_lld
%if %{with disable_lld}
%global enable_lld_opt off
%else
%global enable_lld_opt on
%endif

Name:    yass
Version: __VERSION__
Release: __SUBVERSION__%{?dist}
Summary: Lightweight and Secure http/socks4/socks5 Proxy

# fedora supports spdx license
# see /etc/xdg/rpmlint/fedora-spdx-licenses.toml
%if 0%{?fedora} || 0%{?sle_version}
License: GPL-2.0-only
%else
# old distributions don't
# see https://github.com/rpm-software-management/rpmlint/blob/main/configs/Fedora/licenses.toml
License: GPLv2
%endif
URL: https://github.com/Chilledheart/%{name}
Source0: %{url}/releases/download/%{version}/%{name}-%{version}.tar.gz
%if 0%{?rhel} == 9 || 0%{?fedora} || 0%{?sle_version}
BuildRequires: gtk4-devel
%else
BuildRequires: gtk3-devel
%endif
%if 0%{?rhel} < 9 || 0%{?fedora} || 0%{?sle_version}
BuildRequires: perl
%endif
%if 0%{?rhel} >= 8 || 0%{?fedora} || 0%{?sle_version}
BuildRequires: cmake >= 3.12, pkg-config
%endif
%if 0%{?rhel} == 7
BuildRequires: cmake3 >= 3.12, pkgconfig
%endif
%if 0%{?fedora}
BuildRequires: clang, lld
BuildRequires: c-ares-devel
%endif
BuildRequires: mbedtls-devel
%if 0%{?fedora} || 0%{?rhel}
BuildRequires: json-devel
%endif
BuildRequires: xxhash-devel
BuildRequires: zlib-devel
BuildRequires: libnghttp2-devel
BuildRequires: gcc, gcc-c++, golang >= 1.4
%if 0%{?sle_version}
BuildRequires: ninja
%else
BuildRequires: ninja-build
%endif
BuildRequires: glib2-devel
BuildRequires: curl-devel
BuildRequires: desktop-file-utils
BuildRequires: systemd
Requires:      hicolor-icon-theme
Requires:      ca-certificates

%description
yass is a lightweight and secure http/socks proxy
for embedded devices and low end boxes.

%prep
%setup -q -n %{name}-%{version}

%build
mkdir build
cd build
# old c-ares doesn't contain ares_getaddrinfo api
%cmake_alias -G Ninja -DCMAKE_BUILD_TYPE=Release \
   -DBUILD_BENCHMARKS=on -DBUILD_TESTS=on -DGUI=on -DCLI=on -DSERVER=on \
   -DUSE_TCMALLOC=on \
   -DUSE_SYSTEM_ZLIB=on -DUSE_SYSTEM_NGHTTP2=on \
   -DUSE_SYSTEM_MBEDTLS=on -DUSE_SYSTEM_JSON="%enable_system_json_opt" \
   -DUSE_SYSTEM_XXHASH=on \
   -DUSE_SYSTEM_CARES="%enable_system_cares_opt" -DUSE_LIBCXX="%enable_libcxx_opt" \
   -DENABLE_LLD="%enable_lld_opt" -DUSE_BUILTIN_CA_BUNDLE_CRT=off ..
ninja
cd ..

%check
cd build
./yass_test %yass_test_opt
./yass_benchmark
cd ..

%install
echo "Toolchain is %toolchain"
cd build
%cmake_alias -DCMAKE_INSTALL_PREFIX=%{buildroot}/usr -DCMAKE_INSTALL_SYSCONFDIR=%{buildroot}/etc ..
rm -rf %{buildroot}
ninja install
rm -rf %{buildroot}/%{_datadir}/doc
cd ..
desktop-file-validate %{buildroot}%{_datadir}/applications/yass.desktop
%find_lang %{name}

%post
update-desktop-database

%files -f %{name}.lang
%defattr(-,root,root)
%license build/LICENSE
%dir /usr/share/icons/hicolor/
%dir /usr/share/applications/
%dir /usr/share/pixmaps/
%{_bindir}/yass
%{_datadir}/applications/yass.desktop
%{_datadir}/pixmaps/yass.png
%{_datadir}/icons/hicolor/16x16/apps/yass.png
%{_datadir}/icons/hicolor/22x22/apps/yass.png
%{_datadir}/icons/hicolor/24x24/apps/yass.png
%{_datadir}/icons/hicolor/32x32/apps/yass.png
%{_datadir}/icons/hicolor/48x48/apps/yass.png
%{_datadir}/icons/hicolor/128x128/apps/yass.png
%{_datadir}/icons/hicolor/256x256/apps/yass.png
%{_datadir}/icons/hicolor/512x512/apps/yass.png

%package server
Summary: Lightweight and Secure http/socks4/socks5 Proxy (Server Side)

%description server
yass is a lightweight and secure http/socks proxy
for embedded devices and low end boxes.

%files server
%defattr(-,root,root)
%{_bindir}/yass_server
%{_sysconfdir}/yass/server.json
%{_unitdir}/yass-server.service

%package client
Summary: Lightweight and Secure http/socks4/socks5 Proxy (Client Side)

%description client
yass is a lightweight and secure http/socks proxy
for embedded devices and low end boxes.

%files client
%defattr(-,root,root)
%{_bindir}/yass_cli
%{_sysconfdir}/yass/config.json
%{_sysconfdir}/yass/redir.json
%{_unitdir}/yass.service
%{_unitdir}/yass-redir.service

%changelog
<<<<<<< HEAD
* Wed Dec 13 2023 Chilledheart <keeyou-cn@outlook.com> - 1.5.4-1
  - Fix bad F_SETFD calls.
  - gtk: update desktop database.
* Fri Dec 8 2023 Chilledheart <keeyou-cn@outlook.com> - 1.5.3-1
  - Fix linux thread name setting.
* Tue Dec 5 2023 Chilledheart <keeyou-cn@outlook.com> - 1.5.2-1
  - Bump to chromium 121 dependents (updated).
  - Fix RPM releases.
* Mon Dec 4 2023 Chilledheart <keeyou-cn@outlook.com> - 1.5.1-1
  - Bump to chromium 121 dependents.
  - Fix use cached configuration issue.
  - Fix crash in resume from previous failure.
* Mon Dec 4 2023 Chilledheart <hukeyue@hotmail.com> - 1.5.0-1
  - New major release.
=======
* Thu Dec 14 2023 Chilledheart <keeyou-cn@outlook.com> - 1.4.12-1
  - Fix bad F_SETFD calls.
  - gtk: update desktop database.
>>>>>>> 02f87584
* Mon Dec 4 2023 Chilledheart <keeyou-cn@outlook.com> - 1.4.11-1
  - Bump Clang.
  - Fix use cached configuration issue.
  - Fix crash in resume from previous failure.
* Sat Dec 2 2023 Chilledheart <hukeyue@hotmail.com> - 1.4.10-1
  - Bump Clang and Abseil-Cpp.
  - Use tcmalloc be default.
  - Misc fixes.
* Thu Nov 16 2023 Chilledheart <hukeyue@hotmail.com> - 1.4.9-1
  - Fix startup failure on the first try since version 1.4.5.
* Thu Nov 16 2023 Chilledheart <hukeyue@hotmail.com> - 1.4.8-1
  - Some trivial changes.
* Mon Nov 6 2023 Chilledheart <hukeyue@hotmail.com> - 1.4.7-1
  - Bump to chromium 120 dependents.
* Mon Oct 23 2023 Chilledheart <hukeyue@hotmail.com> - 1.4.6-1
  - Better handling with SIGTERM signal.
  - Bump to chromium 119 dependents.
* Thu Oct 5 2023 Chilledheart <hukeyue@hotmail.com> - 1.4.5-1
  - Some trivial changes.
* Wed Sep 20 2023 Chilledheart <hukeyue@hotmail.com> - 1.4.4-1
  - Add chinese translation (GTK4).
* Mon Sep 18 2023 Chilledheart <hukeyue@hotmail.com> - 1.4.3-1
  - Add chinese translation.
* Fri Sep 15 2023 Chilledheart <hukeyue@hotmail.com> - 1.4.2-1
  - New minor release.
* Thu Sep 14 2023 Chilledheart <hukeyue@hotmail.com> - 1.4.1-1
  - Bump to chromium 118 dependents.
* Thu Aug 24 2023 Chilledheart <hukeyue@hotmail.com> - 1.4.0-1
  - New major release.
* Thu Aug 24 2023 Chilledheart <hukeyue@hotmail.com> - 1.3.15-1
  - Add support for legacy shadowsocks stream ciphers.
  - Bump to chromium 117 dependents.
* Fri Aug 11 2023 Chilledheart <hukeyue@hotmail.com> - 1.3.14-1
  - Prepare for downstream build.
* Wed Aug 9 2023 Chilledheart <hukeyue@hotmail.com> - 1.3.13-1
  - Prepare for downstream build.
* Wed Aug 9 2023 Chilledheart <hukeyue@hotmail.com> - 1.3.12-1
  - Prepare for downstream build.
* Sat Aug 5 2023 Chilledheart <hukeyue@hotmail.com> - 1.3.11-1
  - Add system proxy support.
* Sun Jul 30 2023 Chilledheart <hukeyue@hotmail.com> - 1.3.10-1
  - New bug-fix release.
* Sat Jul 22 2023 Chilledheart <hukeyue@hotmail.com> - 1.3.9-1
  - Bump to chromium 116 dependents.
  - server: fix crash in hostname tlsext handling.
* Sun Jul 16 2023 Chilledheart <hukeyue@hotmail.com> - 1.3.8-1
  - CVE/http: Fix memory leak in nghttp2 codec.
* Thu Jul 13 2023 Chilledheart <hukeyue@hotmail.com> - 1.3.7-1
  - More complete IPv6 support.
* Tue Jul 4 2023 Chilledheart <hukeyue@hotmail.com> - 1.3.6-1
  - Improvement of performance over http2 (client).
* Sun Jul 2 2023 Chilledheart <hukeyue@hotmail.com> - 1.3.5-1
  - New bug-fix release.
* Fri May 26 2023 Chilledheart <hukeyue@hotmail.com> - 1.3.4-1
  - New bug-fix release.
* Fri May 26 2023 Chilledheart <hukeyue@hotmail.com> - 1.3.3-1
  - New bug-fix release.
* Wed Apr 26 2023 Chilledheart <hukeyue@hotmail.com> - 1.3.2-1
  - New bug-fix release.
* Sun Apr 2 2023 Chilledheart <hukeyue@hotmail.com> - 1.3.1-1
  - New bug-fix release.
* Mon Mar 13 2023 Chilledheart <hukeyue@hotmail.com> - 1.3.0-1
  - New HTTP TLS Implementation.
* Wed Mar 8 2023 Chilledheart <hukeyue@hotmail.com> - 1.2.7-1
  - New bug-fix release.
* Wed Mar 1 2023 Chilledheart <hukeyue@hotmail.com> - 1.2.6-1
  - New bug-fix release.
* Thu Feb 16 2023 Chilledheart <hukeyue@hotmail.com> - 1.2.5-1
  - New bug-fix release.
* Sat Feb 11 2023 Chilledheart <hukeyue@hotmail.com> - 1.2.4-1
  - New bug-fix release.
* Fri Feb 10 2023 Chilledheart <hukeyue@hotmail.com> - 1.2.3-1
  - New bug-fix release.
* Wed Feb 8 2023 Chilledheart <hukeyue@hotmail.com> - 1.2.2-1
  - New bug-fix release.
* Fri Feb 3 2023 Chilledheart <hukeyue@hotmail.com> - 1.2.1-1
  - New bug-fix release.
* Sun Jan 29 2023 Chilledheart <hukeyue@hotmail.com> - 1.2.0-1
  - New HTTP2 Tunnel Proxy Support.
* Tue Jan 10 2023 Chilledheart <hukeyue@hotmail.com> - 1.1.0-1
  - New bug-fix release.
* Sat Jan 22 2022 Chilledheart <rwindz0@gmail.com> - 1.0.0-1
  - Initial release. (Closes: #4)<|MERGE_RESOLUTION|>--- conflicted
+++ resolved
@@ -192,7 +192,6 @@
 %{_unitdir}/yass-redir.service
 
 %changelog
-<<<<<<< HEAD
 * Wed Dec 13 2023 Chilledheart <keeyou-cn@outlook.com> - 1.5.4-1
   - Fix bad F_SETFD calls.
   - gtk: update desktop database.
@@ -205,18 +204,16 @@
   - Bump to chromium 121 dependents.
   - Fix use cached configuration issue.
   - Fix crash in resume from previous failure.
-* Mon Dec 4 2023 Chilledheart <hukeyue@hotmail.com> - 1.5.0-1
+* Mon Dec 4 2023 Chilledheart <keeyou-cn@outlook.com> - 1.5.0-1
   - New major release.
-=======
-* Thu Dec 14 2023 Chilledheart <keeyou-cn@outlook.com> - 1.4.12-1
+* Sat Dec 2 2023 Chilledheart <keeyou-cn@outlook.com> - 1.4.12-1
   - Fix bad F_SETFD calls.
   - gtk: update desktop database.
->>>>>>> 02f87584
-* Mon Dec 4 2023 Chilledheart <keeyou-cn@outlook.com> - 1.4.11-1
+* Sat Dec 2 2023 Chilledheart <keeyou-cn@outlook.com> - 1.4.11-1
   - Bump Clang.
   - Fix use cached configuration issue.
   - Fix crash in resume from previous failure.
-* Sat Dec 2 2023 Chilledheart <hukeyue@hotmail.com> - 1.4.10-1
+* Sat Dec 2 2023 Chilledheart <keeyou-cn@outlook.com> - 1.4.10-1
   - Bump Clang and Abseil-Cpp.
   - Use tcmalloc be default.
   - Misc fixes.
