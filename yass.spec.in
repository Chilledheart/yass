# lto is handled with cmakelists.txt internally
# with flag -DENABLE_LTO
%global _lto_cflags %nil

%if 0%{?fedora} || 0%{?rhel}
%global cmake_alias cmake3
%else
%global cmake_alias cmake
%endif

# on centos, nghttp2 sits in epel repo
%if 0%{?fedora} || 0%{?sle_version}
%global enable_system_nghttp2_opt on
%else
%global enable_system_nghttp2_opt off
%endif

# on centos, mbedtls sits in epel repo
%if 0%{?fedora} || 0%{?sle_version}
%global enable_system_mbedtls_opt on
%else
%global enable_system_mbedtls_opt off
%endif

# requires nlohman json
%if 0%{?fedora}
%global enable_system_json_opt on
%else
%global enable_system_json_opt off
%endif

# test failed in copr
%bcond_with tests_cares
%if !%{with tests_cares}
%global yass_test_opt --no_cares_tests
%else
%global yass_test_opt %nil
%endif

# requires recent version of c-ares
%if 0%{?fedora}
%global enable_system_cares_opt on
%else
%global enable_system_cares_opt off
%endif

# libc++ is only built with clang now
%bcond_with toolchain_clang
%if %{with toolchain_clang}
%global _clang_extra_ldflags %nil
%global toolchain clang
%global enable_libcxx_opt on
%else
%global toolchain gcc
%global enable_libcxx_opt off
%endif

# lld is forced to be enabled if you are using external toolchain and so
%bcond_with disable_lld
%if %{with disable_lld}
%global enable_lld_opt off
%else
%global enable_lld_opt on
%endif

# force use old systemd unit files
%if 0%{?rhel} == 7
%global use_old_systemd_service on
%else
%global use_old_systemd_service off
%endif

Name:    yass
Version: __VERSION__
Release: __SUBVERSION__%{?dist}
Summary: Lightweight and Secure http/socks4/socks5 Proxy

# fedora supports spdx license
# see /etc/xdg/rpmlint/fedora-spdx-licenses.toml
%if 0%{?fedora} || 0%{?sle_version}
License: GPL-2.0-only
%else
# old distributions don't
# see https://github.com/rpm-software-management/rpmlint/blob/main/configs/Fedora/licenses.toml
License: GPLv2
%endif
URL: https://github.com/Chilledheart/%{name}
Source0: %{url}/releases/download/%{version}/%{name}-%{version}.tar.gz
%if 0%{?rhel} == 9 || 0%{?fedora} || 0%{?sle_version}
BuildRequires: gtk4-devel
%else
BuildRequires: gtk3-devel
%endif
%if 0%{?rhel} < 9 || 0%{?fedora} || 0%{?sle_version}
BuildRequires: perl
%endif
%if 0%{?rhel} >= 8 || 0%{?fedora} || 0%{?sle_version}
BuildRequires: cmake >= 3.12, pkg-config
%endif
%if 0%{?rhel} == 7
BuildRequires: cmake3 >= 3.12, pkgconfig
%endif
%if 0%{?fedora}
BuildRequires: clang, lld
BuildRequires: c-ares-devel
%endif
%if 0%{?fedora} || 0%{?sle_version}
BuildRequires: mbedtls-devel
%endif
%if 0%{?fedora}
BuildRequires: json-devel
%endif
BuildRequires: zlib-devel
%if 0%{?fedora} || 0%{?sle_version}
BuildRequires: libnghttp2-devel
%endif
BuildRequires: gcc, gcc-c++, golang >= 1.4
%if 0%{?sle_version}
BuildRequires: ninja
%else
BuildRequires: ninja-build
%endif
BuildRequires: glib2-devel
BuildRequires: curl-devel
BuildRequires: desktop-file-utils
BuildRequires: systemd
Requires:      hicolor-icon-theme
Requires:      ca-certificates

# required by opensuse
%if 0%{?sle_version}
%debug_package
%endif

%description
yass is a lightweight and secure http/socks proxy
for embedded devices and low end boxes.

%prep
%setup -q -n %{name}-%{version}

%build
mkdir build
cd build
# old c-ares doesn't contain ares_getaddrinfo api
%cmake_alias -G Ninja -DCMAKE_BUILD_TYPE=Release \
   -DBUILD_BENCHMARKS=on -DBUILD_TESTS=on -DGUI=on -DCLI=on -DSERVER=on \
   -DUSE_OLD_SYSTEMD_SERVICE="%use_old_systemd_service" \
   -DUSE_TCMALLOC=on \
   -DUSE_SYSTEM_ZLIB=on \
   -DUSE_SYSTEM_NGHTTP2="%enable_system_nghttp2_opt" \
   -DUSE_SYSTEM_MBEDTLS="%enable_system_mbedtls_opt" \
   -DUSE_SYSTEM_JSON="%enable_system_json_opt" \
   -DUSE_SYSTEM_CARES="%enable_system_cares_opt" -DUSE_LIBCXX="%enable_libcxx_opt" \
   -DENABLE_LLD="%enable_lld_opt" -DUSE_BUILTIN_CA_BUNDLE_CRT=off ..
ninja
cd ..

%check
cd build
./yass_test %yass_test_opt
./yass_benchmark
cd ..

%install
echo "Toolchain is %toolchain"
cd build
%cmake_alias -DCMAKE_INSTALL_PREFIX=%{buildroot}/usr -DCMAKE_INSTALL_SYSCONFDIR=%{buildroot}/etc ..
rm -rf %{buildroot}
ninja install
rm -rf %{buildroot}/%{_datadir}/doc
cd ..
desktop-file-validate %{buildroot}%{_datadir}/applications/it.gui.yass.desktop
%find_lang %{name}

%post
update-desktop-database

%files -f %{name}.lang
%defattr(-,root,root)
%license build/LICENSE
%dir /usr/share/icons/hicolor/
%dir /usr/share/applications/
%dir /usr/share/pixmaps/
%{_bindir}/yass
%{_datadir}/applications/it.gui.yass.desktop
%{_datadir}/pixmaps/yass.png
%{_datadir}/icons/hicolor/16x16/apps/yass.png
%{_datadir}/icons/hicolor/22x22/apps/yass.png
%{_datadir}/icons/hicolor/24x24/apps/yass.png
%{_datadir}/icons/hicolor/32x32/apps/yass.png
%{_datadir}/icons/hicolor/48x48/apps/yass.png
%{_datadir}/icons/hicolor/128x128/apps/yass.png
%{_datadir}/icons/hicolor/256x256/apps/yass.png
%{_datadir}/icons/hicolor/512x512/apps/yass.png

%package server
Summary: Lightweight and Secure http/socks4/socks5 Proxy (Server Side)

%description server
yass is a lightweight and secure http/socks proxy
for embedded devices and low end boxes.

%files server
%defattr(-,root,root)
%{_bindir}/yass_server
%{_sysconfdir}/yass/server.json
%{_unitdir}/yass-server.service
%dir /usr/share/man/man1/
%{_mandir}/man1/yass_server.1*

%post server
%systemd_post yass-server.service

%preun server
%systemd_preun yass-server.service

%postun server
%systemd_postun_with_restart yass-server.service

%package client
Summary: Lightweight and Secure http/socks4/socks5 Proxy (Client Side)

%description client
yass is a lightweight and secure http/socks proxy
for embedded devices and low end boxes.

%files client
%defattr(-,root,root)
%{_bindir}/yass_cli
%{_sysconfdir}/yass/config.json
%{_sysconfdir}/yass/redir.json
%{_unitdir}/yass.service
%{_unitdir}/yass-redir.service
%dir /usr/share/man/man1/
%{_mandir}/man1/yass_cli.1*

%post client
%systemd_post yass.service
%systemd_post yass-redir.service

%preun client
%systemd_preun yass.service
%systemd_preun yass-redir.service

%postun client
%systemd_postun_with_restart yass.service
%systemd_postun_with_restart yass-redir.service

%changelog
<<<<<<< HEAD
* Fri Apr 5 2024 Chilledheart <keeyou-cn@outlook.com> - 1.7.7-1
  - fix (nghttp2) CVE-2024-30255
* Tue Mar 26 2024 Chilledheart <keeyou-cn@outlook.com> - 1.7.6-1
  - net: add doh support
  - miscellaneous fixes
=======
* Mon Apr 8 2024 Chilledheart <keeyou-cn@outlook.com> - 1.8.3-1
  - net: add dot support
* Fri Apr 5 2024 Chilledheart <keeyou-cn@outlook.com> - 1.8.2-1
  - fix (nghttp2) CVE-2024-30255
* Tue Mar 26 2024 Chilledheart <keeyou-cn@outlook.com> - 1.8.1-1
  - bump to chromium 124 dependents.
  - miscellaneous fixes
* Wed Mar 20 2024 Chilledheart <keeyou-cn@outlook.com> - 1.8.0-1
  - bump to chromium 124 dependents.
>>>>>>> 0fb7da11
* Mon Mar 18 2024 Chilledheart <keeyou-cn@outlook.com> - 1.7.5-1
  - net: add doh support
* Sun Mar 17 2024 Chilledheart <keeyou-cn@outlook.com> - 1.7.4-1
  - net: add doh support
* Thu Mar 7 2024 Chilledheart <keeyou-cn@outlook.com> - 1.7.3-1
  - c-ares: fix CVE-2024-25629
* Thu Mar 7 2024 Chilledheart <keeyou-cn@outlook.com> - 1.7.2-1
  - c-ares: fix CVE-2024-25629
* Sat Feb 24 2024 Chilledheart <keeyou-cn@outlook.com> - 1.7.1-1
  - cli: turn off redir mode by default
* Tue Feb 20 2024 Chilledheart <keeyou-cn@outlook.com> - 1.7.0-1
  - bump to chromium 123 dependents.
* Thu Feb 15 2024 Chilledheart <keeyou-cn@outlook.com> - 1.6.4-1
  - ssl: add supplementary ca bundle support.
* Sun Feb 4 2024 Chilledheart <keeyou-cn@outlook.com> - 1.6.3-1
  - bump to chromium 122 dependents.
* Wed Jan 31 2024 Chilledheart <keeyou-cn@outlook.com> - 1.6.2-1
  - bump to chromium 122 dependents.
* Wed Jan 24 2024 Chilledheart <keeyou-cn@outlook.com> - 1.6.1-1
  - bump to chromium 122 dependents.
* Fri Jan 19 2024 Chilledheart <keeyou-cn@outlook.com> - 1.6.0-1
  - bump to chromium 122 dependents.
* Thu Jan 18 2024 Chilledheart <keeyou-cn@outlook.com> - 1.5.20-1
  - ca-certificates: update for 20230311.3.95 release.
* Tue Jan 16 2024 Chilledheart <keeyou-cn@outlook.com> - 1.5.19-1
  - gtk: quote the exec entry in autostart.
* Fri Jan 12 2024 Chilledheart <keeyou-cn@outlook.com> - 1.5.18-1
  - net: code refactor.
* Thu Jan 11 2024 Chilledheart <keeyou-cn@outlook.com> - 1.5.17-1
  - c-ares: defer c-ares init.
* Wed Jan 10 2024 Chilledheart <keeyou-cn@outlook.com> - 1.5.16-1
  - c-ares: defer c-ares init.
* Wed Jan 10 2024 Chilledheart <keeyou-cn@outlook.com> - 1.5.15-1
  - gcc: fix lto build under gold.
  - rpm: handle systemd scriptlet operations.
* Mon Jan 8 2024 Chilledheart <keeyou-cn@outlook.com> - 1.5.14-1
  - ssl: enable client-side ssl session cache.
  - ssl: deduplicate all ceritificates.
* Sun Jan 7 2024 Chilledheart <keeyou-cn@outlook.com> - 1.5.13-1
  - gtk: add server sni support.
* Sun Jan 7 2024 Chilledheart <keeyou-cn@outlook.com> - 1.5.12-1
  - gtk: add server sni support.
* Sat Jan 6 2024 Chilledheart <keeyou-cn@outlook.com> - 1.5.11-1
  - gtk: add server sni support.
* Fri Jan 5 2024 Chilledheart <keeyou-cn@outlook.com> - 1.5.10-1
  - gtk: add server sni support.
* Wed Jan 3 2024 Chilledheart <keeyou-cn@outlook.com> - 1.5.9-1
  - ca-certificates: load symbolic link as cert files.
* Wed Jan 3 2024 Chilledheart <keeyou-cn@outlook.com> - 1.5.8-1
  - ca-certificates: load symbolic link as cert files.
* Wed Dec 27 2023 Chilledheart <keeyou-cn@outlook.com> - 1.5.7-1
  - ca-certificates: update for 20230311.3.93 release.
* Tue Dec 19 2023 Chilledheart <keeyou-cn@outlook.com> - 1.5.6-1
  - man: add yass_cli and yass_server man pages.
* Thu Dec 14 2023 Chilledheart <keeyou-cn@outlook.com> - 1.5.5-1
  - ssl: use builtin ca bundle if system keystore fails.
* Wed Dec 13 2023 Chilledheart <keeyou-cn@outlook.com> - 1.5.4-1
  - Fix bad F_SETFD calls.
  - gtk: update desktop database.
* Fri Dec 8 2023 Chilledheart <keeyou-cn@outlook.com> - 1.5.3-1
  - Fix linux thread name setting.
* Tue Dec 5 2023 Chilledheart <keeyou-cn@outlook.com> - 1.5.2-1
  - Bump to chromium 121 dependents (updated).
  - Fix RPM releases.
* Mon Dec 4 2023 Chilledheart <keeyou-cn@outlook.com> - 1.5.1-1
  - Bump to chromium 121 dependents.
  - Fix use cached configuration issue.
  - Fix crash in resume from previous failure.
* Mon Dec 4 2023 Chilledheart <keeyou-cn@outlook.com> - 1.5.0-1
  - New major release.
* Sat Dec 2 2023 Chilledheart <keeyou-cn@outlook.com> - 1.4.12-1
  - Fix bad F_SETFD calls.
  - gtk: update desktop database.
* Sat Dec 2 2023 Chilledheart <keeyou-cn@outlook.com> - 1.4.11-1
  - Bump Clang.
  - Fix use cached configuration issue.
  - Fix crash in resume from previous failure.
* Sat Dec 2 2023 Chilledheart <keeyou-cn@outlook.com> - 1.4.10-1
  - Bump Clang and Abseil-Cpp.
  - Use tcmalloc be default.
  - Misc fixes.
* Thu Nov 16 2023 Chilledheart <hukeyue@hotmail.com> - 1.4.9-1
  - Fix startup failure on the first try since version 1.4.5.
* Thu Nov 16 2023 Chilledheart <hukeyue@hotmail.com> - 1.4.8-1
  - Some trivial changes.
* Mon Nov 6 2023 Chilledheart <hukeyue@hotmail.com> - 1.4.7-1
  - Bump to chromium 120 dependents.
* Mon Oct 23 2023 Chilledheart <hukeyue@hotmail.com> - 1.4.6-1
  - Better handling with SIGTERM signal.
  - Bump to chromium 119 dependents.
* Thu Oct 5 2023 Chilledheart <hukeyue@hotmail.com> - 1.4.5-1
  - Some trivial changes.
* Wed Sep 20 2023 Chilledheart <hukeyue@hotmail.com> - 1.4.4-1
  - Add chinese translation (GTK4).
* Mon Sep 18 2023 Chilledheart <hukeyue@hotmail.com> - 1.4.3-1
  - Add chinese translation.
* Fri Sep 15 2023 Chilledheart <hukeyue@hotmail.com> - 1.4.2-1
  - New minor release.
* Thu Sep 14 2023 Chilledheart <hukeyue@hotmail.com> - 1.4.1-1
  - Bump to chromium 118 dependents.
* Thu Aug 24 2023 Chilledheart <hukeyue@hotmail.com> - 1.4.0-1
  - New major release.
* Thu Aug 24 2023 Chilledheart <hukeyue@hotmail.com> - 1.3.15-1
  - Add support for legacy shadowsocks stream ciphers.
  - Bump to chromium 117 dependents.
* Fri Aug 11 2023 Chilledheart <hukeyue@hotmail.com> - 1.3.14-1
  - Prepare for downstream build.
* Wed Aug 9 2023 Chilledheart <hukeyue@hotmail.com> - 1.3.13-1
  - Prepare for downstream build.
* Wed Aug 9 2023 Chilledheart <hukeyue@hotmail.com> - 1.3.12-1
  - Prepare for downstream build.
* Sat Aug 5 2023 Chilledheart <hukeyue@hotmail.com> - 1.3.11-1
  - Add system proxy support.
* Sun Jul 30 2023 Chilledheart <hukeyue@hotmail.com> - 1.3.10-1
  - New bug-fix release.
* Sat Jul 22 2023 Chilledheart <hukeyue@hotmail.com> - 1.3.9-1
  - Bump to chromium 116 dependents.
  - server: fix crash in hostname tlsext handling.
* Sun Jul 16 2023 Chilledheart <hukeyue@hotmail.com> - 1.3.8-1
  - CVE/http: Fix memory leak in nghttp2 codec.
* Thu Jul 13 2023 Chilledheart <hukeyue@hotmail.com> - 1.3.7-1
  - More complete IPv6 support.
* Tue Jul 4 2023 Chilledheart <hukeyue@hotmail.com> - 1.3.6-1
  - Improvement of performance over http2 (client).
* Sun Jul 2 2023 Chilledheart <hukeyue@hotmail.com> - 1.3.5-1
  - New bug-fix release.
* Fri May 26 2023 Chilledheart <hukeyue@hotmail.com> - 1.3.4-1
  - New bug-fix release.
* Fri May 26 2023 Chilledheart <hukeyue@hotmail.com> - 1.3.3-1
  - New bug-fix release.
* Wed Apr 26 2023 Chilledheart <hukeyue@hotmail.com> - 1.3.2-1
  - New bug-fix release.
* Sun Apr 2 2023 Chilledheart <hukeyue@hotmail.com> - 1.3.1-1
  - New bug-fix release.
* Mon Mar 13 2023 Chilledheart <hukeyue@hotmail.com> - 1.3.0-1
  - New HTTP TLS Implementation.
* Wed Mar 8 2023 Chilledheart <hukeyue@hotmail.com> - 1.2.7-1
  - New bug-fix release.
* Wed Mar 1 2023 Chilledheart <hukeyue@hotmail.com> - 1.2.6-1
  - New bug-fix release.
* Thu Feb 16 2023 Chilledheart <hukeyue@hotmail.com> - 1.2.5-1
  - New bug-fix release.
* Sat Feb 11 2023 Chilledheart <hukeyue@hotmail.com> - 1.2.4-1
  - New bug-fix release.
* Fri Feb 10 2023 Chilledheart <hukeyue@hotmail.com> - 1.2.3-1
  - New bug-fix release.
* Wed Feb 8 2023 Chilledheart <hukeyue@hotmail.com> - 1.2.2-1
  - New bug-fix release.
* Fri Feb 3 2023 Chilledheart <hukeyue@hotmail.com> - 1.2.1-1
  - New bug-fix release.
* Sun Jan 29 2023 Chilledheart <hukeyue@hotmail.com> - 1.2.0-1
  - New HTTP2 Tunnel Proxy Support.
* Tue Jan 10 2023 Chilledheart <hukeyue@hotmail.com> - 1.1.0-1
  - New bug-fix release.
* Sat Jan 22 2022 Chilledheart <rwindz0@gmail.com> - 1.0.0-1
  - Initial release. (Closes: #4)<|MERGE_RESOLUTION|>--- conflicted
+++ resolved
@@ -248,13 +248,6 @@
 %systemd_postun_with_restart yass-redir.service
 
 %changelog
-<<<<<<< HEAD
-* Fri Apr 5 2024 Chilledheart <keeyou-cn@outlook.com> - 1.7.7-1
-  - fix (nghttp2) CVE-2024-30255
-* Tue Mar 26 2024 Chilledheart <keeyou-cn@outlook.com> - 1.7.6-1
-  - net: add doh support
-  - miscellaneous fixes
-=======
 * Mon Apr 8 2024 Chilledheart <keeyou-cn@outlook.com> - 1.8.3-1
   - net: add dot support
 * Fri Apr 5 2024 Chilledheart <keeyou-cn@outlook.com> - 1.8.2-1
@@ -264,7 +257,6 @@
   - miscellaneous fixes
 * Wed Mar 20 2024 Chilledheart <keeyou-cn@outlook.com> - 1.8.0-1
   - bump to chromium 124 dependents.
->>>>>>> 0fb7da11
 * Mon Mar 18 2024 Chilledheart <keeyou-cn@outlook.com> - 1.7.5-1
   - net: add doh support
 * Sun Mar 17 2024 Chilledheart <keeyou-cn@outlook.com> - 1.7.4-1
