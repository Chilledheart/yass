--- conflicted
+++ resolved
@@ -101,10 +101,7 @@
 // attacker from growing this queue unboundedly.
 const int kSpdySessionMaxQueuedCappedFrames = 10000;
 
-<<<<<<< HEAD
-=======
 // enable tls feed back quickly from BIO layer
 #undef ENABLE_TLS_WRITE_QUICK_FEEDBACK
 
->>>>>>> 8444fd0f
 #endif  // H_NETWORK