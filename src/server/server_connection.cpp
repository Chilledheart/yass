--- conflicted
+++ resolved
@@ -172,19 +172,6 @@
       SendIfNotProcessing();
       data_frame_ = nullptr;
       stream_id_ = 0;
-<<<<<<< HEAD
-    }
-    adapter_->SubmitShutdownNotice();
-    SendIfNotProcessing();
-    WriteStreamInPipe();
-  }
-  closed_ = true;
-  if (enable_tls_) {
-    ssl_socket_.shutdown(ec);
-    if (ec) {
-      VLOG(2) << "shutdown() error: " << ec;
-=======
->>>>>>> 8444fd0f
     }
     adapter_->SubmitShutdownNotice();
     SendIfNotProcessing();
@@ -677,11 +664,7 @@
 
   /* recursively send the remainings */
   while (true) {
-<<<<<<< HEAD
-    auto buf = GetNextDownstreamBuf(ec);
-=======
     auto buf = GetNextDownstreamBuf(ec, &bytes_transferred);
->>>>>>> 8444fd0f
     size_t read = buf ? buf->length() : 0;
     if (ec == asio::error::try_again || ec == asio::error::would_block) {
       ec = asio::error_code();
@@ -695,11 +678,7 @@
       break;
     }
     if (GetMonotonicTime() > next_ticks ||
-<<<<<<< HEAD
-        bytes_transferred > kYieldAfterBytesRead) {
-=======
         wbytes_transferred > kYieldAfterBytesRead) {
->>>>>>> 8444fd0f
       ec = asio::error::try_again;
       break;
     }
@@ -732,13 +711,10 @@
     }
     if (!buf->empty()) {
       ec = asio::error::try_again;
-<<<<<<< HEAD
-=======
       VLOG(1) << "Connection (server) " << connection_id()
               << " disabling reading from upstream";
       upstream_readable_ = false;
       channel_->disable_read();
->>>>>>> 8444fd0f
       break;
     }
   }
@@ -753,11 +729,7 @@
     OnStreamWrite();
     return;
   }
-<<<<<<< HEAD
-  ProcessSentData(ec, bytes_transferred);
-=======
   ProcessSentData(ec, wbytes_transferred);
->>>>>>> 8444fd0f
 }
 
 std::shared_ptr<IOBuf> ServerConnection::GetNextDownstreamBuf(asio::error_code &ec,
@@ -870,11 +842,7 @@
       break;
     }
     if (GetMonotonicTime() > next_ticks ||
-<<<<<<< HEAD
-        bytes_transferred > kYieldAfterBytesRead) {
-=======
         wbytes_transferred > kYieldAfterBytesRead) {
->>>>>>> 8444fd0f
       ec = asio::error::try_again;
       break;
     }
@@ -912,12 +880,9 @@
     }
     if (!buf->empty()) {
       ec = asio::error::try_again;
-<<<<<<< HEAD
-=======
       VLOG(1) << "Connection (client) " << connection_id()
               << " disabling reading";
       DisableStreamRead();
->>>>>>> 8444fd0f
       break;
     }
   }
@@ -986,13 +951,10 @@
       }
       remaining_buffer = remaining_buffer.substr(result);
     }
-<<<<<<< HEAD
-=======
     // not data frame, try again
     if (upstream_.empty()) {
       goto try_again;
     }
->>>>>>> 8444fd0f
   } else if (https_fallback_) {
     upstream_.push_back(buf);
   } else {
@@ -1000,11 +962,7 @@
   }
 
 out:
-<<<<<<< HEAD
-  if (adapter_) {
-=======
   if (adapter_ && adapter_->want_write()) {
->>>>>>> 8444fd0f
     // Send Control Streams
     SendIfNotProcessing();
     WriteStreamInPipe();
