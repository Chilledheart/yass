--- conflicted
+++ resolved
@@ -760,13 +760,10 @@
     return nullptr;
   }
   if (!channel_) {
-<<<<<<< HEAD
-=======
     ec = asio::error::try_again;
     return nullptr;
   }
   if (!channel_->connected()) {
->>>>>>> 4e4085c9
     ec = asio::error::try_again;
     return nullptr;
   }
