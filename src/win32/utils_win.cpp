// SPDX-License-Identifier: GPL-2.0
/* Copyright (c) 2021-2024 Chilledheart  */

// We use dynamic loading for below functions
#define RasEnumEntriesW RasEnumEntriesWHidden
#define GetDeviceCaps GetDeviceCapsHidden
#define SetProcessDPIAware SetProcessDPIAwareHidden
#define GetDpiForMonitor GetDpiForMonitorHidden
#define GetThreadDpiAwarenessContext GetThreadDpiAwarenessContextHidden
#define GetWindowDpiAwarenessContext GetWindowDpiAwarenessContextHidden
#define GetAwarenessFromDpiAwarenessContext GetAwarenessFromDpiAwarenessContextHidden
#define SetProcessDpiAwarenessContext SetProcessDpiAwarenessContextHidden
#define SetThreadDpiAwarenessContext SetThreadDpiAwarenessContextHidden
#define IsValidDpiAwarenessContext IsValidDpiAwarenessContextHidden
#define AreDpiAwarenessContextsEqual AreDpiAwarenessContextsEqualHidden
#define GetDpiForSystem GetDpiForSystemHidden
#define GetDpiForWindow GetDpiForWindowHidden
#define GetDpiFromDpiAwarenessContext GetDpiFromDpiAwarenessContextHidden
#define SetThreadDpiHostingBehavior SetThreadDpiHostingBehaviorHidden
#define EnableNonClientDpiScaling EnableNonClientDpiScalingHidden
#define SystemParametersInfoForDpi SystemParametersInfoForDpiHidden

#include "win32/utils.hpp"

#include "config/config.hpp"
#include "core/logging.hpp"
#include "core/utils.hpp"
#include "net/asio.hpp"

#include <absl/strings/ascii.h>
#include <array>
#include <sstream>
#include <vector>

#ifdef _WIN32

#define DEFAULT_AUTOSTART_KEY L"SOFTWARE\\Microsoft\\Windows\\CurrentVersion\\Run"
static constexpr size_t kRegReadMaximumSize = 1024 * 1024;

#ifdef COMPILER_MSVC
#include <Tchar.h>
#else
#include <tchar.h>
#endif  // COMPILER_MSVC
#include <ras.h>
#include <raserror.h>
#include <windows.h>
#include <wininet.h>
#if _WIN32_WINNT < 0x600
#define _WIN32_WINNT_ROLLBACK _WIN32_WINNT
#undef _WIN32_WINNT
#define _WIN32_WINNT 0x600
#endif
#include <iphlpapi.h>
#ifdef _WIN32_WINNT_ROLLBACK
#undef _WIN32_WINNT
#define _WIN32_WINNT _WIN32_WINNT_ROLLBACK
#endif

// https://docs.microsoft.com/en-us/windows/win32/winprog/using-the-windows-headers
//
// Windows 10 Unknown                             NTDDI_WIN10_CO (0x0A00000B)
// Windows 10 Unknown                             NTDDI_WIN10_FE (0x0A00000A)
// Windows 10 Unknown                             NTDDI_WIN10_MN (0x0A000009)
// Windows 10 2004                                NTDDI_WIN10_VB (0x0A000008)
// Windows 10 1903 "19H1"                         NTDDI_WIN10_19H1 (0x0A000007)
// Windows 10 1809 "Redstone 5"                   NTDDI_WIN10_RS5 (0x0A000006)
// Windows 10 1803 "Redstone 4"                   NTDDI_WIN10_RS4 (0x0A000005)
// Windows 10 1709 "Redstone 3"                   NTDDI_WIN10_RS3 (0x0A000004)
// Windows 10 1703 "Redstone 2"                   NTDDI_WIN10_RS2 (0x0A000003)
// Windows 10 1607 "Redstone 1"                   NTDDI_WIN10_RS1 (0x0A000002)
// Windows 10 1511 "Threshold 2"                  NTDDI_WIN10_TH2 (0x0A000001)
// Windows 10 1507 "Threshold"                    NTDDI_WIN10 (0x0A000000)
// Windows 8.1                                    NTDDI_WINBLUE (0x06030000)
// Windows 8                                      NTDDI_WIN8 (0x06020000)
// Windows 7                                      NTDDI_WIN7 (0x06010000)
// Windows Server 2008                            NTDDI_WS08 (0x06000100)
// Windows Vista with Service Pack 1 (SP1)        NTDDI_VISTASP1 (0x06000100)
// Windows Vista                                  NTDDI_VISTA (0x06000000)
// Windows Server 2003 with Service Pack 2 (SP2)  NTDDI_WS03SP2 (0x05020200)
// Windows Server 2003 with Service Pack 1 (SP1)  NTDDI_WS03SP1 (0x05020100)
// Windows Server 2003                            NTDDI_WS03 (0x05020000)
// Windows XP with Service Pack 3 (SP3)           NTDDI_WINXPSP3 (0x05010300)
// Windows XP with Service Pack 2 (SP2)           NTDDI_WINXPSP2 (0x05010200)
// Windows XP with Service Pack 1 (SP1)           NTDDI_WINXPSP1 (0x05010100)
// Windows XP                                     NTDDI_WINXP (0x05010000)
#ifdef COMPILER_MSVC
#include <SDKDDKVer.h>
#else
#include <sdkddkver.h>
#endif  //  COMPILER_MSVC

// from ras.h, starting from Windows 2000
typedef DWORD(__stdcall* PFNRASENUMENTRIESW)(LPCWSTR, LPCWSTR, LPRASENTRYNAMEW, LPDWORD, LPDWORD);

// from wingdi.h, starting from Windows 2000
typedef int(__stdcall* PFNGETDEVICECAPS)(HDC, int);

// from Winuser.h, starting from Windows Vista
#ifndef USER_DEFAULT_SCREEN_DPI
#define USER_DEFAULT_SCREEN_DPI 96
#endif  // USER_DEFAULT_SCREEN_DPI

// from winuser.h, starting from Windows Vista
typedef BOOL(__stdcall* PFNSETPROCESSDPIAWARE)(void);

// from shellscalingapi.h, starting from Windows 8.1
typedef enum PROCESS_DPI_AWARENESS {
  PROCESS_DPI_UNAWARE = 0,
  PROCESS_SYSTEM_DPI_AWARE = 1,
  PROCESS_PER_MONITOR_DPI_AWARE = 2
} PROCESS_DPI_AWARENESS;

typedef enum MONITOR_DPI_TYPE {
  MDT_EFFECTIVE_DPI = 0,
  MDT_ANGULAR_DPI = 1,
  MDT_RAW_DPI = 2,
  MDT_DEFAULT = MDT_EFFECTIVE_DPI
} MONITOR_DPI_TYPE;

// from shellscalingapi.h, starting from Windows 8.1
typedef HRESULT(__stdcall* PFNSETPROCESSDPIAWARENESS)(PROCESS_DPI_AWARENESS);
// from shellscalingapi.h, starting from Windows 8.1
typedef HRESULT(__stdcall* PFNGETDPIFORMONITOR)(HMONITOR, MONITOR_DPI_TYPE, UINT*, UINT*);

// from windef.h, starting from Windows 10, version 1607
#if !defined(NTDDI_WIN10_RS1) || (defined(__MINGW64_VERSION_MAJOR) && __MINGW64_VERSION_MAJOR < 8)
typedef enum DPI_AWARENESS {
  DPI_AWARENESS_INVALID = -1,
  DPI_AWARENESS_UNAWARE = 0,
  DPI_AWARENESS_SYSTEM_AWARE = 1,
  DPI_AWARENESS_PER_MONITOR_AWARE = 2
} DPI_AWARENESS;
#endif  // NTDDI_WIN10_RS1

// from windef.h, starting from Windows 10, version 1607
#if !defined(NTDDI_WIN10_RS1) || (defined(__MINGW64_VERSION_MAJOR) && __MINGW64_VERSION_MAJOR < 8)
DECLARE_HANDLE(DPI_AWARENESS_CONTEXT);
#define DPI_AWARENESS_CONTEXT_UNAWARE ((DPI_AWARENESS_CONTEXT)-1)
#define DPI_AWARENESS_CONTEXT_SYSTEM_AWARE ((DPI_AWARENESS_CONTEXT)-2)
#define DPI_AWARENESS_CONTEXT_PER_MONITOR_AWARE ((DPI_AWARENESS_CONTEXT)-3)
#define DPI_AWARENESS_CONTEXT_PER_MONITOR_AWARE_V2 ((DPI_AWARENESS_CONTEXT)-4)
#define DPI_AWARENESS_CONTEXT_UNAWARE_GDISCALED ((DPI_AWARENESS_CONTEXT)-5)
#endif  // NTDDI_WIN10_RS1

// from windef.h, starting from Windows 10, version 1803
#if !defined(NTDDI_WIN10_RS4) || (defined(__MINGW64_VERSION_MAJOR) && __MINGW64_VERSION_MAJOR < 8)
typedef enum DPI_HOSTING_BEHAVIOR {
  DPI_HOSTING_BEHAVIOR_INVALID = -1,
  DPI_HOSTING_BEHAVIOR_DEFAULT = 0,
  DPI_HOSTING_BEHAVIOR_MIXED = 1
} DPI_HOSTING_BEHAVIOR;
#endif  // NTDDI_WIN10_RS4

// from winuser.h, starting from Windows 10, version 1607
typedef DPI_AWARENESS_CONTEXT(__stdcall* PFNGETTHREADDPIAWARENESSCONTEXT)(void);
// from winuser.h, starting from Windows 10, version 1607
typedef DPI_AWARENESS_CONTEXT(__stdcall* PFNGETWINDOWDPIAWARENESSCONTEXT)(HWND);
// from winuser.h, starting from Windows 10, version 1607
typedef DPI_AWARENESS(__stdcall* PFNGETAWARENESSFROMDPIAWARENESSCONTEXT)(DPI_AWARENESS_CONTEXT);
// from winuser.h, starting from Windows 10, version 1703
typedef BOOL(__stdcall* PFNSETPROCESSDPIAWARENESSCONTEXT)(DPI_AWARENESS_CONTEXT);
// from winuser.h, starting from Windows 10, version 1607
typedef BOOL(__stdcall* PFNSETTHREADDPIAWARENESSCONTEXT)(DPI_AWARENESS_CONTEXT);
// from winuser.h, starting from Windows 10, version 1607
typedef BOOL(__stdcall* PFNISVALIDDPIAWARENESScONTEXT)(DPI_AWARENESS_CONTEXT);
// from winuser.h, starting from Windows 10, version 1607
typedef BOOL(__stdcall* PFNAREDPIAWARENESSCONTEXTSEQUAL)(DPI_AWARENESS_CONTEXT, DPI_AWARENESS_CONTEXT);
// from winuser.h, starting from Windows 10, version 1607
typedef UINT(__stdcall* PFNGETDPIFORSYSTEM)(void);
// from winuser.h, starting from Windows 10, version 1607
typedef UINT(__stdcall* PFNGETDPIFORWINDOW)(HWND);
// from winuser.h, starting from Windows 10, version 1803
typedef UINT(__stdcall* PFNGETDPIFROMDPIAWARENESSCONTEXT)(DPI_AWARENESS_CONTEXT);
// from winuser.h, starting from Windows 10, version 1803
typedef DPI_HOSTING_BEHAVIOR(__stdcall* PFNSETTHREADDPIHOSTINGBEHAVIOR)(DPI_HOSTING_BEHAVIOR);
// from winuser.h, starting from Windows 10, version 1607
typedef BOOL(__stdcall* PFNENABLENONCLIENTDPISCALING)(HWND);
// from winuser.h, starting from Windows 10, version 1607
typedef BOOL(
    __stdcall* PFNSYSTEMPARAMETERSINFOFORDPI)(UINT uiAction, UINT uiParam, PVOID pvParam, UINT fWinIni, UINT dpi);

// from winnls.h, starting from Windows Vista
typedef int(__stdcall* PFNGETUSERDEFAULTLOCALENAME)(LPWSTR lpLocaleName, int cchLocaleName);

// We use dynamic loading for below functions
#undef RasEnumEntriesW
#undef GetDeviceCaps
#undef SetProcessDPIAware
#undef GetDpiForMonitor
#undef GetThreadDpiAwarenessContext
#undef GetWindowDpiAwarenessContext
#undef GetAwarenessFromDpiAwarenessContext
#undef SetProcessDpiAwarenessContext
#undef SetThreadDpiAwarenessContext
#undef IsValidDpiAwarenessContext
#undef AreDpiAwarenessContextsEqual
#undef GetDpiForSystem
#undef GetDpiForWindow
#undef GetDpiFromDpiAwarenessContext
#undef SetThreadDpiHostingBehavior
#undef EnableNonClientDpiScaling
#undef SystemParametersInfoForDpi

namespace {

HANDLE EnsureUser32Loaded() {
  return LoadLibraryExW(L"User32.dll", nullptr, 0);
}

HANDLE EnsureGdi32Loaded() {
  return LoadLibraryExW(L"Gdi32.dll", nullptr, 0);
}

HANDLE EnsureShcoreLoaded() {
  return LoadLibraryExW(L"Shcore.dll", nullptr, 0);
}

HANDLE EnsureKernel32Loaded() {
  return LoadLibraryExW(L"Kernel32.dll", nullptr, 0);
}

HMODULE LoadRasapi32Library() {
  return LoadLibraryExW(L"rasapi32.dll", nullptr, 0);
}

DWORD WINAPI RasEnumEntriesW(LPCWSTR unnamedParam1,
                             LPCWSTR unnamedParam2,
                             LPRASENTRYNAMEW unnamedParam3,
                             LPDWORD unnamedParam4,
                             LPDWORD unnamedParam5) {
  HMODULE raspi32Module = LoadRasapi32Library();

  static const auto fPointer =
      reinterpret_cast<PFNRASENUMENTRIESW>(reinterpret_cast<void*>(::GetProcAddress(raspi32Module, "RasEnumEntriesW")));
  if (fPointer == nullptr) {
    ::SetLastError(ERROR_CALL_NOT_IMPLEMENTED);
    return FALSE;
  }

  DWORD ret = fPointer(unnamedParam1, unnamedParam2, unnamedParam3, unnamedParam4, unnamedParam5);

  ::FreeLibrary(raspi32Module);

  return ret;
}

// https://docs.microsoft.com/en-us/windows/win32/api/wingdi/nf-wingdi-getdevicecaps
int GetDeviceCaps(HDC hdc, int index) {
  static const auto fPointer = reinterpret_cast<PFNGETDEVICECAPS>(
      reinterpret_cast<void*>(::GetProcAddress(static_cast<HMODULE>(EnsureGdi32Loaded()), "GetDeviceCaps")));
  if (fPointer == nullptr) {
    ::SetLastError(ERROR_CALL_NOT_IMPLEMENTED);
    return USER_DEFAULT_SCREEN_DPI;
  }

  return fPointer(hdc, index);
}

// https://docs.microsoft.com/en-us/windows/win32/api/winuser/nf-winuser-setprocessdpiaware
BOOL SetProcessDPIAware() {
  static const auto fPointer = reinterpret_cast<PFNSETPROCESSDPIAWARE>(
      reinterpret_cast<void*>(::GetProcAddress(static_cast<HMODULE>(EnsureUser32Loaded()), "SetProcessDPIAware")));
  if (fPointer == nullptr) {
    ::SetLastError(ERROR_CALL_NOT_IMPLEMENTED);
    return FALSE;
  }

  return fPointer();
}

HRESULT SetProcessDpiAwareness(PROCESS_DPI_AWARENESS value) {
  static const auto fPointer = reinterpret_cast<PFNSETPROCESSDPIAWARENESS>(
      reinterpret_cast<void*>(::GetProcAddress(static_cast<HMODULE>(EnsureShcoreLoaded()), "SetProcessDpiAwareness")));
  if (fPointer == nullptr) {
    ::SetLastError(ERROR_CALL_NOT_IMPLEMENTED);
    return E_NOTIMPL;
  }

  return fPointer(value);
}

HRESULT GetDpiForMonitor(HMONITOR hmonitor, MONITOR_DPI_TYPE dpiType, UINT* dpiX, UINT* dpiY) {
  static const auto fPointer = reinterpret_cast<PFNGETDPIFORMONITOR>(
      reinterpret_cast<void*>(::GetProcAddress(static_cast<HMODULE>(EnsureShcoreLoaded()), "GetDpiForMonitor")));
  if (fPointer == nullptr) {
    ::SetLastError(ERROR_CALL_NOT_IMPLEMENTED);
    return E_NOTIMPL;
  }

  return fPointer(hmonitor, dpiType, dpiX, dpiY);
}

DPI_AWARENESS_CONTEXT GetThreadDpiAwarenessContext() {
  static const auto fPointer = reinterpret_cast<PFNGETTHREADDPIAWARENESSCONTEXT>(reinterpret_cast<void*>(
      ::GetProcAddress(static_cast<HMODULE>(EnsureUser32Loaded()), "GetThreadDpiAwarenessContext")));
  if (fPointer == nullptr) {
    ::SetLastError(ERROR_CALL_NOT_IMPLEMENTED);
    return DPI_AWARENESS_CONTEXT_UNAWARE;
  }
  return fPointer();
}

DPI_AWARENESS_CONTEXT GetWindowDpiAwarenessContext(HWND hwnd) {
  static const auto fPointer = reinterpret_cast<PFNGETWINDOWDPIAWARENESSCONTEXT>(reinterpret_cast<void*>(
      ::GetProcAddress(static_cast<HMODULE>(EnsureUser32Loaded()), "GetWindowDpiAwarenessContext")));
  if (fPointer == nullptr) {
    ::SetLastError(ERROR_CALL_NOT_IMPLEMENTED);
    return DPI_AWARENESS_CONTEXT_UNAWARE;
  }
  return fPointer(hwnd);
}

DPI_AWARENESS GetAwarenessFromDpiAwarenessContext(DPI_AWARENESS_CONTEXT value) {
  static const auto fPointer = reinterpret_cast<PFNGETAWARENESSFROMDPIAWARENESSCONTEXT>(reinterpret_cast<void*>(
      ::GetProcAddress(static_cast<HMODULE>(EnsureUser32Loaded()), "GetAwarenessFromDpiAwarenessContext")));
  if (fPointer == nullptr) {
    ::SetLastError(ERROR_CALL_NOT_IMPLEMENTED);
    return DPI_AWARENESS_INVALID;
  }
  return fPointer(value);
}

BOOL SetProcessDpiAwarenessContext(DPI_AWARENESS_CONTEXT value) {
  static const auto fPointer = reinterpret_cast<PFNSETPROCESSDPIAWARENESSCONTEXT>(reinterpret_cast<void*>(
      ::GetProcAddress(static_cast<HMODULE>(EnsureUser32Loaded()), "SetProcessDpiAwarenessContext")));
  if (fPointer == nullptr) {
    ::SetLastError(ERROR_CALL_NOT_IMPLEMENTED);
    return FALSE;
  }
  return fPointer(value);
}

BOOL SetThreadDpiAwarenessContext(DPI_AWARENESS_CONTEXT value) {
  static const auto fPointer = reinterpret_cast<PFNSETTHREADDPIAWARENESSCONTEXT>(reinterpret_cast<void*>(
      ::GetProcAddress(static_cast<HMODULE>(EnsureUser32Loaded()), "SetThreadDpiAwarenessContext")));
  if (fPointer == nullptr) {
    ::SetLastError(ERROR_CALL_NOT_IMPLEMENTED);
    return FALSE;
  }
  return fPointer(value);
}

// Determines if a specified DPI_AWARENESS_CONTEXT is valid and supported
// by the current system.
BOOL IsValidDpiAwarenessContext(DPI_AWARENESS_CONTEXT value) {
  static const auto fPointer = reinterpret_cast<PFNISVALIDDPIAWARENESScONTEXT>(reinterpret_cast<void*>(
      ::GetProcAddress(static_cast<HMODULE>(EnsureUser32Loaded()), "IsValidDpiAwarenessContext")));
  if (fPointer == nullptr) {
    ::SetLastError(ERROR_CALL_NOT_IMPLEMENTED);
    return FALSE;
  }
  return fPointer(value);
}

// Determines if a specified DPI_AWARENESS_CONTEXT is valid and supported
// by the current system.
BOOL AreDpiAwarenessContextsEqual(DPI_AWARENESS_CONTEXT dpiContextA, DPI_AWARENESS_CONTEXT dpiContextB) {
  static const auto fPointer = reinterpret_cast<PFNAREDPIAWARENESSCONTEXTSEQUAL>(reinterpret_cast<void*>(
      ::GetProcAddress(static_cast<HMODULE>(EnsureUser32Loaded()), "AreDpiAwarenessContextsEqual")));
  if (fPointer == nullptr) {
    ::SetLastError(ERROR_CALL_NOT_IMPLEMENTED);
    return FALSE;
  }
  return fPointer(dpiContextA, dpiContextB);
}

// The return value will be dependent based upon the calling context.
// If the current thread has a DPI_AWARENESS value of DPI_AWARENESS_UNAWARE,
// the return value will be 96. That is because the current context always
// assumes a DPI of 96. For any other DPI_AWARENESS value,
// the return value will be the actual system DPI.
UINT GetDpiForSystem() {
  static const auto fPointer = reinterpret_cast<PFNGETDPIFORSYSTEM>(
      reinterpret_cast<void*>(::GetProcAddress(static_cast<HMODULE>(EnsureUser32Loaded()), "GetDpiForSystem")));
  if (fPointer == nullptr) {
    ::SetLastError(ERROR_CALL_NOT_IMPLEMENTED);
    return 0;
  }
  return fPointer();
}

// clang-format off
// The DPI for the window which depends on the DPI_AWARENESS of the window.
// An invalid hwnd value will result in a return value of 0.
// DPI_AWARENESS                   Return value
// DPI_AWARENESS_UNAWARE           USER_DEFAULT_SCREEN_DPI
// DPI_AWARENESS_SYSTEM_AWARE      The system DPI.
// DPI_AWARENESS_PER_MONITOR_AWARE The DPI of the monitor where the window is located.
// clang-format on
UINT GetDpiForWindow(HWND hwnd) {
  static const auto fPointer = reinterpret_cast<PFNGETDPIFORWINDOW>(
      reinterpret_cast<void*>(::GetProcAddress(static_cast<HMODULE>(EnsureUser32Loaded()), "GetDpiForWindow")));
  if (fPointer == nullptr) {
    ::SetLastError(ERROR_CALL_NOT_IMPLEMENTED);
    return 0;
  }
  return fPointer(hwnd);
}

// DPI_AWARENESS_CONTEXT handles associated with values of
// DPI_AWARENESS_CONTEXT_PER_MONITOR_AWARE and
// DPI_AWARENESS_CONTEXT_PER_MONITOR_AWARE_V2 will return a value of 0 for
// their DPI.
UINT GetDpiFromDpiAwarenessContext(DPI_AWARENESS_CONTEXT value) {
  static const auto fPointer = reinterpret_cast<PFNGETDPIFROMDPIAWARENESSCONTEXT>(reinterpret_cast<void*>(
      ::GetProcAddress(static_cast<HMODULE>(EnsureUser32Loaded()), "GetDpiFromDpiAwarenessContext")));
  if (fPointer == nullptr) {
    ::SetLastError(ERROR_CALL_NOT_IMPLEMENTED);
    return 0;
  }
  return fPointer(value);
}

// Sets the thread's DPI_HOSTING_BEHAVIOR. This behavior allows windows created
// in the thread to host child windows with a different DPI_AWARENESS_CONTEXT.
DPI_HOSTING_BEHAVIOR SetThreadDpiHostingBehavior(DPI_HOSTING_BEHAVIOR value) {
  static const auto fPointer = reinterpret_cast<PFNSETTHREADDPIHOSTINGBEHAVIOR>(reinterpret_cast<void*>(
      ::GetProcAddress(static_cast<HMODULE>(EnsureUser32Loaded()), "SetThreadDpiHostingBehavior")));
  if (fPointer == nullptr) {
    ::SetLastError(ERROR_CALL_NOT_IMPLEMENTED);
    return DPI_HOSTING_BEHAVIOR_INVALID;
  }
  return fPointer(value);
}

// https://docs.microsoft.com/en-us/windows/win32/api/winuser/nf-winuser-enablenonclientdpiscaling
//
// In high-DPI displays, enables automatic display scaling of the non-client
// area portions of the specified top-level window.
// Must be called during the initialization of that window.
BOOL EnableNonClientDpiScaling(HWND hwnd) {
  static const auto fPointer = reinterpret_cast<PFNENABLENONCLIENTDPISCALING>(reinterpret_cast<void*>(
      ::GetProcAddress(static_cast<HMODULE>(EnsureUser32Loaded()), "EnableNonClientDpiScaling")));
  if (fPointer == nullptr) {
    ::SetLastError(ERROR_CALL_NOT_IMPLEMENTED);
    return FALSE;
  }
  return fPointer(hwnd);
}

// https://learn.microsoft.com/en-us/windows/win32/api/winuser/nf-winuser-systemparametersinfofordpi
// Retrieves the value of one of the system-wide parameters, taking into account the provided DPI value.
BOOL SystemParametersInfoForDpi(UINT uiAction, UINT uiParam, PVOID pvParam, UINT fWinIni, UINT dpi) {
  static const auto fPointer = reinterpret_cast<PFNSYSTEMPARAMETERSINFOFORDPI>(reinterpret_cast<void*>(
      ::GetProcAddress(static_cast<HMODULE>(EnsureUser32Loaded()), "SystemParametersInfoForDpi")));
  if (fPointer == nullptr) {
    ::SetLastError(ERROR_CALL_NOT_IMPLEMENTED);
    return FALSE;
  }
  return fPointer(uiAction, uiParam, pvParam, fWinIni, dpi);
}

// https://learn.microsoft.com/en-us/windows/win32/api/winnls/nf-winnls-getuserdefaultlocalename?redirectedfrom=MSDN
// Retrieves the user default locale name.
#if _WIN32_WINNT < 0x0600
int GetUserDefaultLocaleName(LPWSTR lpLocaleName, int cchLocaleName) {
  static const auto fPointer = reinterpret_cast<PFNGETUSERDEFAULTLOCALENAME>(reinterpret_cast<void*>(
      ::GetProcAddress(static_cast<HMODULE>(EnsureKernel32Loaded()), "GetUserDefaultLocaleName")));
  if (fPointer == nullptr) {
    ::SetLastError(ERROR_CALL_NOT_IMPLEMENTED);
    return 0;
  }
  return fPointer(lpLocaleName, cchLocaleName);
}
#endif

class ScopedHKEY {
 public:
  explicit ScopedHKEY(HKEY hkey) : hkey_(hkey) {}
  ~ScopedHKEY() {
    if (hkey_) {
      ::RegCloseKey(hkey_);
    }
  }

 private:
  HKEY hkey_;
};

}  // namespace

static bool OpenKey(HKEY* hkey, bool isWrite) {
  DWORD disposition;
  const wchar_t* subkey = DEFAULT_AUTOSTART_KEY;
  REGSAM samDesired = (isWrite ? KEY_SET_VALUE : KEY_QUERY_VALUE);

  // Creates the specified registry key. If the key already exists, the
  // function opens it. Note that key names are not case sensitive.
  if (::RegCreateKeyExW(HKEY_CURRENT_USER /* HKEY */, subkey /* lpSubKey */, 0 /* Reserved */, nullptr /*lpClass*/,
                        REG_OPTION_NON_VOLATILE /* dwOptions */, samDesired /* samDesired */,
                        nullptr /* lpSecurityAttributes */, hkey /* phkResult */,
                        &disposition /* lpdwDisposition */) == ERROR_SUCCESS) {
    if (disposition == REG_CREATED_NEW_KEY) {
    } else if (disposition == REG_OPENED_EXISTING_KEY) {
    }
    return true;
  }
  return false;
}

static bool OpenReadableKey(HKEY* hkey) {
  return OpenKey(hkey, false);
}

static bool OpenWritableKey(HKEY* hkey) {
  return OpenKey(hkey, true);
}

// https://docs.microsoft.com/en-us/windows/win32/hidpi/high-dpi-desktop-application-development-on-windows
// https://docs.microsoft.com/en-us/windows/win32/hidpi/setting-the-default-dpi-awareness-for-a-process
// https://docs.microsoft.com/en-us/windows/win32/hidpi/dpi-awareness-context
// https://docs.microsoft.com/en-us/windows/win32/api/shellscalingapi/nf-shellscalingapi-getscalefactorformonitor
// https://docs.microsoft.com/en-us/windows/win32/api/winuser/nf-winuser-setprocessdpiawarenesscontext
//
// many Win32 APIs do not have any DPI or display context so they will only
// return values relative to the System DPI. It can be useful to grep through
// your code to look for some of these APIs and replace them with DPI-aware
// variants. Some of the common APIs that have DPI-aware variants are:
//
// Single DPI version    Per-Monitor version
// GetSystemMetrics      GetSystemMetricsForDpi
// AdjustWindowRectEx    AdjustWindowRectExForDpi
// SystemParametersInfo  SystemParametersInfoForDpi
// GetDpiForMonitor      GetDpiForWindow
//
// https://mariusbancila.ro/blog/2021/05/19/how-to-build-high-dpi-aware-native-desktop-applications/
//
// Part of the solution is to replace Win32 APIs that only support a single DPI
// (the primary display DPI) with ones that support per-monitor settings, where
// available, or write your own, where that’s not available.
//
// Here is a list of such APIs:
// System (primary monitor) DPI    Per-monitor DPI
// GetDeviceCaps                   GetDpiForMonitor / GetDpiForWindow
// GetSystemMetrics                GetSystemMetricsForDpi
// SystemParametersInfo            SystemParametersInfoForDpi
// AdjustWindowRectEx              AdjustWindowRectExForDpi
// CWnd::CalcWindowRect            AdjustWindowRectExForDpi
//
// clang-format off
// API                           Minimum version of Windows DPI Unaware                   System DPI Aware                    Per Monitor DPI Aware
// SetProcessDPIAware            Windows Vista              N/A                           SetProcessDPIAware                  N/A
// SetProcessDpiAwareness        Windows 8.1                PROCESS_DPI_UNAWARE           PROCESS_SYSTEM_DPI_AWARE            PROCESS_PER_MONITOR_DPI_AWARE
// SetProcessDpiAwarenessContext Windows 10, version 1607   DPI_AWARENESS_CONTEXT_UNAWARE DPI_AWARENESS_CONTEXT_SYSTEM_AWARE  DPI_AWARENESS_CONTEXT_PER_MONITOR_AWARE/V2
// clang-format on
bool Utils::SetDpiAwareness(DpiAwarenessType awareness_type) {
  DPI_AWARENESS_CONTEXT awareness_context{DPI_AWARENESS_CONTEXT_UNAWARE};
  switch (awareness_type) {
    case DpiAwarenessPerMonitorV2:
      awareness_context = DPI_AWARENESS_CONTEXT_PER_MONITOR_AWARE_V2;
      break;
    case DpiAwarenessPerMonitor:
      awareness_context = DPI_AWARENESS_CONTEXT_PER_MONITOR_AWARE;
      break;
    case DpiAwarenessSystem:
      awareness_context = DPI_AWARENESS_CONTEXT_SYSTEM_AWARE;
      break;
    case DpiAwarenessUnware:
      awareness_context = DPI_AWARENESS_CONTEXT_UNAWARE;
      break;
    default:
      awareness_context = DPI_AWARENESS_CONTEXT_UNAWARE;
      break;
  };

  if (IsValidDpiAwarenessContext(awareness_context)) {
    if (SetThreadDpiAwarenessContext(awareness_context)) {
      VLOG(1) << "[dpi] Win10 style's ThreadDpiAwareness is set up";
      Utils::SetMixedThreadDpiHostingBehavior();
      return true;
    }
    VLOG(2) << "[dpi] ThreadDpiAwareness is not set, falling back...";

    if (SetProcessDpiAwarenessContext(awareness_context)) {
      VLOG(1) << "[dpi] Win10 style's ProcessDpiAwareness (all threads) is set up";
      return true;
    }
  }
  VLOG(2) << "[dpi] ProcessDpiAwareness is not set, falling back...";

  PROCESS_DPI_AWARENESS dpi_awareness = PROCESS_DPI_UNAWARE;
  switch (awareness_type) {
    case DpiAwarenessPerMonitorV2:
      dpi_awareness = PROCESS_PER_MONITOR_DPI_AWARE;
      break;
    case DpiAwarenessPerMonitor:
      dpi_awareness = PROCESS_PER_MONITOR_DPI_AWARE;
      break;
    case DpiAwarenessSystem:
      dpi_awareness = PROCESS_SYSTEM_DPI_AWARE;
      break;
    case DpiAwarenessUnware:
      dpi_awareness = PROCESS_DPI_UNAWARE;
      break;
    default:
      dpi_awareness = PROCESS_DPI_UNAWARE;
      break;
  };

  HRESULT hr = SetProcessDpiAwareness(dpi_awareness);
  if (SUCCEEDED(hr)) {
    VLOG(1) << "[dpi] Win8.1 style's ProcessDpiAwareness (all threads) is set up";
    return true;
  }

  VLOG(2) << "[dpi] SetProcessDpiAwareness failed, falling back...";

  if (SetProcessDPIAware()) {
    VLOG(1) << "[dpi] Vista style's ProcessDPIAware is set up";
    return true;
  }

  VLOG(1) << "[dpi] all SetDpiAwareness methods tried, no support for HiDpi";

  return false;
}

bool Utils::SetMixedThreadDpiHostingBehavior() {
<<<<<<< HEAD
  if (SetThreadDpiHostingBehavior(DPI_HOSTING_BEHAVIOR_MIXED) ==
      DPI_HOSTING_BEHAVIOR_INVALID) {
=======
  if (SetThreadDpiHostingBehavior(DPI_HOSTING_BEHAVIOR_MIXED) == DPI_HOSTING_BEHAVIOR_INVALID) {
>>>>>>> 6d7ffb53
    VLOG(2) << "[dpi] Mixed DPI hosting behavior not applied.";
    return false;
  }
  VLOG(1) << "[dpi] Mixed DPI hosting behavior applied.";
  return true;
}

// https://github.com/microsoft/Windows-classic-samples/blob/main/Samples/DPIAwarenessPerWindow/client/DpiAwarenessContext.cpp
unsigned int Utils::GetDpiForWindowOrSystem(HWND hWnd) {
  // Get the DPI awareness of the window
  DPI_AWARENESS_CONTEXT awareness_context = GetWindowDpiAwarenessContext(hWnd);
  if (!IsValidDpiAwarenessContext(awareness_context)) {
    // Get the DPI awareness of the thread
    VLOG(2) << "[dpi] Window's DpiAwareness Context is not found, falling back...";
    awareness_context = GetThreadDpiAwarenessContext();

    if (IsValidDpiAwarenessContext(awareness_context)) {
      VLOG(2) << "[dpi] Thread's DpiAwareness Context is found, setting up...";
    }
  } else {
    VLOG(2) << "[dpi] Windows's DpiAwareness Context is found, setting up...";
  }

  if (IsValidDpiAwarenessContext(awareness_context)) {
    if (UINT uDpi = GetDpiFromDpiAwarenessContext(awareness_context)) {
      VLOG(1) << "[dpi] Use Dpi associated with Awareness Context: " << uDpi;
      return uDpi;
    }

<<<<<<< HEAD
    if (AreDpiAwarenessContextsEqual(awareness_context,
                                     DPI_AWARENESS_CONTEXT_UNAWARE_GDISCALED)) {
      VLOG(2) << "[dpi] DPI Awareness: Unware GPIScaled found";
    } else if (AreDpiAwarenessContextsEqual(
                   awareness_context,
                   DPI_AWARENESS_CONTEXT_PER_MONITOR_AWARE_V2)) {
      VLOG(2) << "[dpi] DPI Awareness: Per Monitor Aware v2 found";
    } else if (AreDpiAwarenessContextsEqual(
                   awareness_context,
                   DPI_AWARENESS_CONTEXT_PER_MONITOR_AWARE)) {
      VLOG(2) << "[dpi] DPI Awareness: Per Monitor Aware found";
    } else if (AreDpiAwarenessContextsEqual(
                   awareness_context, DPI_AWARENESS_CONTEXT_SYSTEM_AWARE)) {
      VLOG(2) << "[dpi] DPI Awareness: System Aware found";
    } else if (AreDpiAwarenessContextsEqual(awareness_context,
                                            DPI_AWARENESS_CONTEXT_UNAWARE)) {
=======
    if (AreDpiAwarenessContextsEqual(awareness_context, DPI_AWARENESS_CONTEXT_UNAWARE_GDISCALED)) {
      VLOG(2) << "[dpi] DPI Awareness: Unware GPIScaled found";
    } else if (AreDpiAwarenessContextsEqual(awareness_context, DPI_AWARENESS_CONTEXT_PER_MONITOR_AWARE_V2)) {
      VLOG(2) << "[dpi] DPI Awareness: Per Monitor Aware v2 found";
    } else if (AreDpiAwarenessContextsEqual(awareness_context, DPI_AWARENESS_CONTEXT_PER_MONITOR_AWARE)) {
      VLOG(2) << "[dpi] DPI Awareness: Per Monitor Aware found";
    } else if (AreDpiAwarenessContextsEqual(awareness_context, DPI_AWARENESS_CONTEXT_SYSTEM_AWARE)) {
      VLOG(2) << "[dpi] DPI Awareness: System Aware found";
    } else if (AreDpiAwarenessContextsEqual(awareness_context, DPI_AWARENESS_CONTEXT_UNAWARE)) {
>>>>>>> 6d7ffb53
      VLOG(2) << "[dpi] DPI Awareness: Unaware found";
    }

    DPI_AWARENESS dpi_awareness = GetAwarenessFromDpiAwarenessContext(awareness_context);

    switch (dpi_awareness) {
      // Scale the window to the system DPI
      case DPI_AWARENESS_SYSTEM_AWARE:
        if (UINT uDpi = GetDpiForSystem()) {
          VLOG(1) << "[dpi] Use Dpi for System in System Aware: " << uDpi;
          return uDpi;
        }
        break;

      // Scale the window to the monitor DPI
      case DPI_AWARENESS_PER_MONITOR_AWARE:
        if (UINT uDpi = GetDpiForWindow(hWnd)) {
          VLOG(1) << "[dpi] Use Dpi for Window in Per Monitor Aware: " << uDpi;
          return uDpi;
        }
        break;
      case DPI_AWARENESS_UNAWARE:
        VLOG(2) << "[dpi] Use Dpi in Unware";
        return USER_DEFAULT_SCREEN_DPI;
      case DPI_AWARENESS_INVALID:
        VLOG(2) << "[dpi] Dpi in Invalid Aware";
        break;
      default:
        VLOG(2) << "[dpi] Dpi in Unknown Aware: " << dpi_awareness;
        break;
    }
  }

  VLOG(2) << "[dpi] DpiAwarenessContext is not found, falling back...";
  UINT xdpi, ydpi;
  HMONITOR hMonitor = ::MonitorFromWindow(hWnd, MONITOR_DEFAULTTONULL);
<<<<<<< HEAD
  if (hMonitor &&
      SUCCEEDED(GetDpiForMonitor(hMonitor, MDT_EFFECTIVE_DPI, &xdpi, &ydpi))) {
=======
  if (hMonitor && SUCCEEDED(GetDpiForMonitor(hMonitor, MDT_EFFECTIVE_DPI, &xdpi, &ydpi))) {
>>>>>>> 6d7ffb53
    VLOG(1) << "[dpi] Use Dpi for Default Monitor: " << ydpi;
    return static_cast<unsigned int>(ydpi);
  }

  VLOG(2) << "[dpi] DpiAwarenessMonitor is not found, falling back...";

  HDC hDC = ::GetDC(hWnd);
  ydpi = GetDeviceCaps(hDC, LOGPIXELSY);
  ::ReleaseDC(nullptr, hDC);

  VLOG(1) << "[dpi] GetDeviceCaps: " << ydpi;

  return ydpi;
}

bool Utils::EnableNonClientDpiScalingInt(HWND hWnd) {
  return ::EnableNonClientDpiScaling(hWnd) == TRUE;
}

bool Utils::SystemParametersInfoForDpiInt(UINT uiAction, UINT uiParam, PVOID pvParam, UINT fWinIni, UINT dpi) {
  return ::SystemParametersInfoForDpi(uiAction, uiParam, pvParam, fWinIni, dpi) == TRUE;
}

bool Utils::GetUserDefaultLocaleName(std::wstring* localeName) {
  wchar_t localeNameBuf[LOCALE_NAME_MAX_LENGTH];
  // Returns the size of the buffer containing the locale name, including the terminating null character, if successful.
  int localNameLen = ::GetUserDefaultLocaleName(localeNameBuf, sizeof(localeNameBuf) / sizeof(localeNameBuf[0]));
  if (localNameLen == 0 || localNameLen == 1) {
    localeName->clear();
    return false;
  }
  *localeName = std::wstring(localeNameBuf, localNameLen - 1);
  return true;
}

static int add_to_auto_start(const wchar_t* appname_w, const std::wstring& cmdline) {
  HKEY hkey;

  if (!OpenWritableKey(&hkey)) {
    return -1;
  }
  ScopedHKEY hk(hkey);

  // For string-based types, such as REG_SZ, the string must be null-terminated.
  // If the data is of type REG_SZ, REG_EXPAND_SZ, or REG_MULTI_SZ,
  // cbData must include the size of the terminating null character or characters.
  DWORD n = sizeof(wchar_t) * (cmdline.size() + 1);
  LSTATUS result = ::RegSetValueExW(hkey /* HKEY */, appname_w /* lpValueName */, 0 /* Reserved */, REG_SZ /* dwType */,
                                    reinterpret_cast<const BYTE*>(cmdline.c_str()) /* lpData */, n /* cbData */);

  if (result != ERROR_SUCCESS) {
    return -1;
  }

  VLOG(1) << "[autostart] written autostart entry: " << SysWideToUTF8(cmdline);

  return 0;
}

static int delete_from_auto_start(const wchar_t* appname) {
  HKEY hkey;

  if (!OpenWritableKey(&hkey)) {
    return -1;
  }
  ScopedHKEY hk(hkey);

  LSTATUS result = ::RegDeleteValueW(hkey /* HKEY */, appname /* lpValueName */);

  if (result != ERROR_SUCCESS) {
    return -1;
  }

  VLOG(1) << "[autostart] removed autostart entry";

  return 0;
}

static std::wstring GetAutoStartCmdline() {
  std::wostringstream ss;
  std::wstring cmdline;

  /* turn on auto start  */
  if (!GetExecutablePath(&cmdline)) {
    LOG(FATAL) << "GetExecutablePath failed";
  }

  ss << L"\"" << cmdline << L"\" --background";
  return ss.str();
}

static int get_yass_auto_start() {
  HKEY hkey;

  if (!OpenReadableKey(&hkey)) {
    return -1;
  }
  ScopedHKEY hk(hkey);

  std::wstring output;
  const wchar_t* valueName = DEFAULT_AUTOSTART_NAME;
  DWORD BufferSize;
  DWORD type;

  // If lpData is nullptr, and lpcbData is non-nullptr, the function returns
  // ERROR_SUCCESS and stores the size of the data, in bytes, in the variable
  // pointed to by lpcbData. This enables an application to determine the best
  // way to allocate a buffer for the value's data.
  if (::RegQueryValueExW(hkey /* HKEY */, valueName /* lpValueName */, nullptr /* lpReserved */, &type /* lpType */,
                         nullptr /* lpData */, &BufferSize /* lpcbData */) != ERROR_SUCCESS) {
    /* yass applet auto start no set  */
    VLOG(1) << "[autostart] no auto start entry set";
    return -1;
  }

  if (type != REG_SZ || BufferSize > kRegReadMaximumSize || BufferSize % sizeof(wchar_t) != 0) {
    VLOG(1) << "[autostart] mistyped auto start entry set";
    return -1;
  }

  output.resize(BufferSize / sizeof(wchar_t) + 2);
  if (::RegQueryValueExW(hkey /* HKEY */, valueName /* lpValueName */, nullptr /* lpReserved */, &type /* lpType */,
                         reinterpret_cast<BYTE*>(output.data()) /* lpData */,
                         &BufferSize /* lpcbData */) != ERROR_SUCCESS) {
    VLOG(1) << "[autostart] failed to fetch auto start entry";
    return -1;
  }
  // If the data has the REG_SZ, REG_MULTI_SZ or REG_EXPAND_SZ type,
  // the string may not have been stored with the proper terminating null characters.
  // Therefore, even if the function returns ERROR_SUCCESS,
  // the application should ensure that the string is properly terminated before using it
  output.reserve(BufferSize / sizeof(wchar_t));
  // removing trailing space
  while (!output.empty() && output.back() == L'\0') {
    output.resize(output.size() - 1);
  }

  VLOG(2) << "[autostart] previous autostart entry: " << SysWideToUTF8(output);

  if (absl::AsciiStrToLower(SysWideToUTF8(GetAutoStartCmdline())) != absl::AsciiStrToLower(SysWideToUTF8(output))) {
    return -1;
  }

  VLOG(1) << "[autostart] previous autostart entry matches current one";

  return 0;
}

static int set_yass_auto_start(bool on) {
  int result = 0;
  if (on) {
    /* turn on auto start  */
    result = add_to_auto_start(DEFAULT_AUTOSTART_NAME, GetAutoStartCmdline());
  } else {
    /* turn off auto start */
    result = delete_from_auto_start(DEFAULT_AUTOSTART_NAME);
  }
  return result;
}

bool Utils::GetAutoStart() {
  (void)EnsureKernel32Loaded();
  return get_yass_auto_start() == 0;
}

void Utils::EnableAutoStart(bool on) {
  set_yass_auto_start(on);
}

bool Utils::GetSystemProxy() {
  bool enabled;
  std::string server_addr, bypass_addr;
  if (!QuerySystemProxy(&enabled, &server_addr, &bypass_addr)) {
    return false;
  }
  VLOG(2) << "[system proxy] previous enabled: " << std::boolalpha << enabled << " server addr: " << server_addr
          << " bypass addr: " << bypass_addr;
  return enabled && server_addr == GetLocalAddr();
}

std::string Utils::GetLocalAddr() {
  std::ostringstream ss;
  auto local_host = absl::GetFlag(FLAGS_local_host);
  auto local_port = absl::GetFlag(FLAGS_local_port);

  asio::error_code ec;
  auto addr = asio::ip::make_address(local_host.c_str(), ec);
  bool host_is_ip_address = !ec;
  if (host_is_ip_address && addr.is_v6()) {
    if (addr.is_unspecified()) {
      local_host = "::1";
    }
    ss << "http://[" << local_host << "]:" << local_port;
  } else {
    if (host_is_ip_address && addr.is_unspecified()) {
      local_host = "127.0.0.1";
    }
    ss << "http://" << local_host << ":" << local_port;
  }
  return ss.str();
}

bool Utils::SetSystemProxy(bool on) {
  bool enabled;
  std::string server_addr, bypass_addr = "<local>";
  ::QuerySystemProxy(&enabled, &server_addr, &bypass_addr);
  if (on) {
    server_addr = GetLocalAddr();
  }
  return ::SetSystemProxy(on, server_addr, bypass_addr);
}

std::wstring LoadStringStdW(HINSTANCE hInstance, UINT uID) {
  // The buffer to receive a read-only pointer to the string resource itself (if
  // cchBufferMax is zero).
  void* ptr;
  int len = ::LoadStringW(hInstance, uID, reinterpret_cast<wchar_t*>(&ptr), 0);
  // The string resource is not guaranteed to be null-terminated in the
  // module's resource table,
  std::wstring str(len, L'\0');
  // The number of characters copied into the buffer (if cchBufferMax is non-zero),
  // not including the terminating null character.
  ::LoadStringW(hInstance, uID, str.data(), len + 1);
  return str;
}

bool QuerySystemProxy(bool* enabled, std::string* server_addr, std::string* bypass_addr) {
  std::vector<INTERNET_PER_CONN_OPTIONW> options;
  options.resize(3);
  options[0].dwOption = INTERNET_PER_CONN_FLAGS_UI;
  options[1].dwOption = INTERNET_PER_CONN_PROXY_SERVER;
  options[1].Value.pszValue = nullptr;
  options[2].dwOption = INTERNET_PER_CONN_PROXY_BYPASS;
  options[2].Value.pszValue = nullptr;

  INTERNET_PER_CONN_OPTION_LISTW option_list;
  option_list.dwSize = sizeof(option_list);
  option_list.pszConnection = nullptr;
  option_list.dwOptionCount = options.size();
  option_list.dwOptionError = 0;
  option_list.pOptions = &options[0];
  DWORD option_list_size = sizeof(option_list);

  if (!::InternetQueryOptionW(nullptr, INTERNET_OPTION_PER_CONNECTION_OPTION, &option_list, &option_list_size)) {
    option_list_size = sizeof(option_list);
    options[0].dwOption = INTERNET_PER_CONN_FLAGS;
    if (!::InternetQueryOptionW(nullptr, INTERNET_OPTION_PER_CONNECTION_OPTION, &option_list, &option_list_size)) {
      PLOG(WARNING) << "Failed to query system proxy";
      return false;
    }
  }
  *enabled = !!(options[0].Value.dwValue & PROXY_TYPE_PROXY);
  if (options[1].Value.pszValue) {
    auto temp = options[1].Value.pszValue;
    *server_addr = temp ? SysWideToUTF8(temp) : std::string();
    if (temp) {
      GlobalFree(temp);
    }
  }
  if (options[2].Value.pszValue) {
    auto temp = options[2].Value.pszValue;
    *bypass_addr = temp ? SysWideToUTF8(temp) : std::string();
    if (temp) {
      GlobalFree(temp);
    }
  }
  return true;
}

bool SetSystemProxy(bool enable, const std::string& server_addr, const std::string& bypass_addr) {
  std::vector<std::wstring> conn_names;
  if (!::GetAllRasConnection(&conn_names)) {
    return false;
  }
  // Insert an empty RAS connection, happens in wine environment.
  conn_names.insert(conn_names.begin(), 1, std::wstring());
  bool ret = true;
  for (const auto& conn_name : conn_names) {
    ret &= ::SetSystemProxy(enable, server_addr, bypass_addr, conn_name);
  }
  return ret;
}

bool SetSystemProxy(bool enable,
                    const std::string& server_addr,
                    const std::string& bypass_addr,
                    const std::wstring& wconn_name) {
  std::wstring wserver_addr = SysUTF8ToWide(server_addr);
  std::wstring wbypass_addr = SysUTF8ToWide(bypass_addr);

  std::vector<INTERNET_PER_CONN_OPTIONW> options;
  options.resize(enable ? 3 : 1);
  options[0].dwOption = INTERNET_PER_CONN_FLAGS;
  if (enable) {
    options[0].Value.dwValue = PROXY_TYPE_PROXY | PROXY_TYPE_DIRECT;
    options[1].dwOption = INTERNET_PER_CONN_PROXY_SERVER;
    options[1].Value.pszValue = const_cast<wchar_t*>(wserver_addr.c_str());
    options[2].dwOption = INTERNET_PER_CONN_PROXY_BYPASS;
    options[2].Value.pszValue = const_cast<wchar_t*>(wbypass_addr.c_str());
  } else {
    options[0].Value.dwValue = PROXY_TYPE_DIRECT;
  }

  INTERNET_PER_CONN_OPTION_LISTW option_list;
  option_list.dwSize = sizeof(option_list);
  option_list.pszConnection = wconn_name.empty() ? nullptr : const_cast<wchar_t*>(wconn_name.c_str());
  option_list.dwOptionCount = options.size();
  option_list.dwOptionError = 0;
  option_list.pOptions = &options[0];

  std::string conn_name = SysWideToUTF8(wconn_name);
  if (conn_name.empty()) {
    conn_name = "(empty)";
  }
  if (!::InternetSetOptionW(nullptr, INTERNET_OPTION_PER_CONNECTION_OPTION, &option_list, sizeof(option_list))) {
    PLOG(WARNING) << "Failed to set system proxy"
                  << " in connection \"" << conn_name << "\".";
    return false;
  }
  if (!::InternetSetOptionW(nullptr, INTERNET_OPTION_PROXY_SETTINGS_CHANGED, nullptr, 0)) {
    PLOG(WARNING) << "Failed to refresh system proxy"
                  << " in connection \"" << conn_name << "\".";
    return false;
  }
  if (!::InternetSetOptionW(nullptr, INTERNET_OPTION_REFRESH, nullptr, 0)) {
    PLOG(WARNING) << "Failed to reload via system proxy"
                  << " in connection \"" << conn_name << "\".";
    return false;
  }
  if (enable) {
    LOG(INFO) << "Set system proxy to " << server_addr << " by pass " << bypass_addr << " in connection \"" << conn_name
              << "\".";
  } else {
    LOG(INFO) << "Set system proxy disabled"
              << " in connection \"" << conn_name << "\".";
  }
  return true;
}

bool GetAllRasConnection(std::vector<std::wstring>* result) {
  DWORD dwCb = 0;
  DWORD dwRet = ERROR_SUCCESS;
  DWORD dwEntries = 0;
  LPRASENTRYNAMEW lpRasEntryName = nullptr;
  constexpr int kStaticRasEntryNumber = 30;

  RASENTRYNAMEW rasEntryNames[kStaticRasEntryNumber] = {};
  dwCb = sizeof(RASENTRYNAMEW) * kStaticRasEntryNumber;
  dwEntries = kStaticRasEntryNumber;
  lpRasEntryName = &rasEntryNames[0];

  for (DWORD i = 0; i < dwEntries; ++i) {
    lpRasEntryName[i].dwSize = sizeof(RASENTRYNAMEW);
  }

  // Call RasEnumEntries with lpRasEntryName = NULL. dwCb is returned with the required buffer size and
  // a return code of ERROR_BUFFER_TOO_SMALL
  dwRet = RasEnumEntriesW(nullptr, nullptr, lpRasEntryName, &dwCb, &dwEntries);
  result->clear();

  if (dwRet == ERROR_BUFFER_TOO_SMALL) {
    if (dwCb != dwEntries * sizeof(RASENTRYNAMEW)) {
      LOG(WARNING) << "RasEnumEntriesA: mismatched dwCb and dwEntries";
      return false;
    }
    // Allocate the memory needed for the array of RAS entry names.
    lpRasEntryName = reinterpret_cast<RASENTRYNAMEW*>(malloc(sizeof(RASENTRYNAMEW) * dwEntries));
    if (lpRasEntryName == nullptr) {
      LOG(WARNING) << "RasEnumEntries: not enough memory";
      return false;
    }
    // The first RASENTRYNAME structure in the array must contain the structure size
    for (DWORD i = 0; i < dwEntries; ++i) {
      lpRasEntryName[i].dwSize = sizeof(RASENTRYNAMEW);
    }

    // Call RasEnumEntries to enumerate all RAS entry names
    dwRet = RasEnumEntriesW(nullptr, nullptr, lpRasEntryName, &dwCb, &dwEntries);

    // If successful, print the RAS entry names
    if (dwRet == ERROR_SUCCESS) {
      LOG(INFO) << "RasEnumEntries success found: " << dwEntries << " entries";
      for (DWORD i = 0; i < dwEntries; i++) {
        result->emplace_back(lpRasEntryName[i].szEntryName);
      }
    } else {
      PLOG(WARNING) << "RasEnumEntries failed";
    }
    // Deallocate memory for the connection buffer
    free(lpRasEntryName);
    lpRasEntryName = nullptr;
  } else if (dwRet == ERROR_SUCCESS) {
    LOG(INFO) << "RasEnumEntries success found: " << dwEntries << " entries";
    for (DWORD i = 0; i < dwEntries; i++) {
      result->emplace_back(lpRasEntryName[i].szEntryName);
    }
  } else {
    PLOG(WARNING) << "RasEnumEntries failed";
  }
  if (dwRet == ERROR_SUCCESS && result->empty()) {
    LOG(INFO) << "RasEnumEntries: there were no RAS entry names found";
  }
  return dwRet == ERROR_SUCCESS;
}

#ifndef GAA_FLAG_INCLUDE_GATEWAYS
#define GAA_FLAG_INCLUDE_GATEWAYS 0x0080
#endif

#ifndef GAA_FLAG_INCLUDE_ALL_INTERFACES
#define GAA_FLAG_INCLUDE_ALL_INTERFACES 0x0100
#endif

static asio::ip::address SocketAddressToAsio(const SOCKET_ADDRESS& Address) {
  if (sizeof(struct sockaddr_in) == Address.iSockaddrLength) {
    const auto* addr = &((struct sockaddr_in*)Address.lpSockaddr)->sin_addr;
    return asio::ip::address_v4(htonl(addr->s_addr));
  } else if (sizeof(struct sockaddr_in6) == Address.iSockaddrLength) {
    auto scoped_id = ((struct sockaddr_in6*)Address.lpSockaddr)->sin6_scope_id;
    const auto* addr = &((struct sockaddr_in6*)Address.lpSockaddr)->sin6_addr;
    std::array<uint8_t, 16> bytes = {addr->s6_addr[0],  addr->s6_addr[1],  addr->s6_addr[2],  addr->s6_addr[3],
                                     addr->s6_addr[4],  addr->s6_addr[5],  addr->s6_addr[6],  addr->s6_addr[7],
                                     addr->s6_addr[8],  addr->s6_addr[9],  addr->s6_addr[10], addr->s6_addr[11],
                                     addr->s6_addr[12], addr->s6_addr[13], addr->s6_addr[14], addr->s6_addr[15]};
    return asio::ip::address_v6(bytes, scoped_id);
  }
  return {};
}

#if _WIN32_WINNT < 0x600
static bool IsNetworkAdapterUpVista() {
#else
static bool IsNetworkAdapterUp() {
#endif
  ULONG nFlags = 0;
  nFlags |= GAA_FLAG_INCLUDE_GATEWAYS | GAA_FLAG_INCLUDE_ALL_INTERFACES;

  // during system initialization, GetAdaptersAddresses may return ERROR_BUFFER_OVERFLOW and supply nLen,
  // but in a subsequent call it may return ERROR_BUFFER_OVERFLOW and supply greater nLen !
  ULONG nLen = sizeof(IP_ADAPTER_ADDRESSES_LH);
  std::vector<BYTE> pBuf;
  DWORD nErr = 0;
  do {
    pBuf.resize(nLen);
    nErr = ::GetAdaptersAddresses(AF_UNSPEC, nFlags, nullptr, (IP_ADAPTER_ADDRESSES*)pBuf.data(), &nLen);
  } while (ERROR_BUFFER_OVERFLOW == nErr);

  if (NO_ERROR != nErr) {
    PLOG(WARNING) << "GetAdaptersAddresses failed: " << nErr;
    return false;
  }

  bool iface_up = false;
  for (const IP_ADAPTER_ADDRESSES_LH* pCurrAddresses = (IP_ADAPTER_ADDRESSES_LH*)pBuf.data(); pCurrAddresses;
       pCurrAddresses = pCurrAddresses->Next) {
    if (pCurrAddresses->IfType == IF_TYPE_SOFTWARE_LOOPBACK) {
      continue;
    }
    IF_OPER_STATUS Stat = pCurrAddresses->OperStatus;
    if (Stat == IfOperStatusUp) {
      std::vector<asio::ip::address> gateway_addresses;
      std::vector<asio::ip::address> dns_v4_servers;
      std::vector<asio::ip::address> dns_v6_servers;
      for (auto pGatewayAddress = pCurrAddresses->FirstGatewayAddress; pGatewayAddress;
           pGatewayAddress = pGatewayAddress->Next) {
        auto gateway_address = SocketAddressToAsio(pGatewayAddress->Address);
        gateway_addresses.push_back(gateway_address);
      }
      for (auto pDnsServerAddress = pCurrAddresses->FirstDnsServerAddress; pDnsServerAddress;
           pDnsServerAddress = pDnsServerAddress->Next) {
        auto dns_address = SocketAddressToAsio(pDnsServerAddress->Address);
        if (dns_address.is_v4()) {
          dns_v4_servers.push_back(dns_address);
        } else if (dns_address.is_v6()) {
          dns_v6_servers.push_back(dns_address);
        }
      }
      if (nFlags & GAA_FLAG_INCLUDE_GATEWAYS) {
        if (gateway_addresses.empty()) {
          continue;
        }
        LOG(INFO) << "Adapter \"" << SysWideToUTF8(pCurrAddresses->FriendlyName)
                  << "\" with Gateway: " << gateway_addresses[0] << " is up";
      } else {
        if (dns_v4_servers.empty()) {
          continue;
        }
        LOG(INFO) << "Adapter \"" << SysWideToUTF8(pCurrAddresses->FriendlyName)
                  << "\" with DNS Server (IPv4): " << dns_v4_servers[0] << " is up";
      }
      iface_up = true;
    }
  }
  return iface_up;
}

#if _WIN32_WINNT < 0x600
static bool IsNetworkAdapterUpXp() {
  ULONG nFlags = 0;

  // during system initialization, GetAdaptersAddresses may return ERROR_BUFFER_OVERFLOW and supply nLen,
  // but in a subsequent call it may return ERROR_BUFFER_OVERFLOW and supply greater nLen !
  ULONG nLen = sizeof(IP_ADAPTER_ADDRESSES_XP);
  std::vector<BYTE> pBuf;
  DWORD nErr = 0;
  do {
    pBuf.resize(nLen);
    nErr = ::GetAdaptersAddresses(AF_UNSPEC, nFlags, NULL, (IP_ADAPTER_ADDRESSES*)pBuf.data(), &nLen);
  } while (ERROR_BUFFER_OVERFLOW == nErr);

  if (NO_ERROR != nErr) {
    PLOG(WARNING) << "GetAdaptersAddresses failed: " << nErr;
    return false;
  }

  bool iface_up = false;
  for (const IP_ADAPTER_ADDRESSES_XP* pCurrAddresses = (IP_ADAPTER_ADDRESSES_XP*)pBuf.data(); pCurrAddresses;
       pCurrAddresses = pCurrAddresses->Next) {
    if (pCurrAddresses->IfType == IF_TYPE_SOFTWARE_LOOPBACK) {
      continue;
    }
    IF_OPER_STATUS Stat = pCurrAddresses->OperStatus;
    if (Stat == IfOperStatusUp) {
      std::vector<asio::ip::address> dns_v4_servers;
      std::vector<asio::ip::address> dns_v6_servers;
      for (auto pDnsServerAddress = pCurrAddresses->FirstDnsServerAddress; pDnsServerAddress;
           pDnsServerAddress = pDnsServerAddress->Next) {
        auto dns_address = SocketAddressToAsio(pDnsServerAddress->Address);
        if (dns_address.is_v4()) {
          dns_v4_servers.push_back(dns_address);
        } else if (dns_address.is_v6()) {
          dns_v6_servers.push_back(dns_address);
        }
      }
      if (dns_v4_servers.empty()) {
        continue;
      }
      LOG(INFO) << "Adapter \"" << SysWideToUTF8(pCurrAddresses->FriendlyName)
                << "\" with DNS Server (IPv4): " << dns_v4_servers[0] << " is up";
      iface_up = true;
    }
  }
  return iface_up;
}

static bool IsNetworkAdapterUp() {
  if (IsWindowsVersionBNOrGreater(6, 0, 0)) {
    return IsNetworkAdapterUpVista();
  } else {
    return IsNetworkAdapterUpXp();
  }
}
#endif  // _WIN32_WINNT < 0x600

void WaitNetworkUp(std::function<void()> callback) {
  bool iface_up = IsNetworkAdapterUp();
  if (iface_up) {
    callback();
    return;
  }
  std::thread t([=]() {
    while (true) {
      DWORD nErr = NotifyAddrChange(nullptr, nullptr);
      if (nErr != 0) {
        PLOG(WARNING) << "NotifyAddrChange failed: " << nErr;
        break;
      }
      LOG(INFO) << "Ethernet address changed";
      bool iface_up = IsNetworkAdapterUp();
      if (iface_up) {
        callback();
        break;
      }
    }
  });
  t.detach();
}

#endif  // _WIN32<|MERGE_RESOLUTION|>--- conflicted
+++ resolved
@@ -617,12 +617,7 @@
 }
 
 bool Utils::SetMixedThreadDpiHostingBehavior() {
-<<<<<<< HEAD
-  if (SetThreadDpiHostingBehavior(DPI_HOSTING_BEHAVIOR_MIXED) ==
-      DPI_HOSTING_BEHAVIOR_INVALID) {
-=======
   if (SetThreadDpiHostingBehavior(DPI_HOSTING_BEHAVIOR_MIXED) == DPI_HOSTING_BEHAVIOR_INVALID) {
->>>>>>> 6d7ffb53
     VLOG(2) << "[dpi] Mixed DPI hosting behavior not applied.";
     return false;
   }
@@ -652,24 +647,6 @@
       return uDpi;
     }
 
-<<<<<<< HEAD
-    if (AreDpiAwarenessContextsEqual(awareness_context,
-                                     DPI_AWARENESS_CONTEXT_UNAWARE_GDISCALED)) {
-      VLOG(2) << "[dpi] DPI Awareness: Unware GPIScaled found";
-    } else if (AreDpiAwarenessContextsEqual(
-                   awareness_context,
-                   DPI_AWARENESS_CONTEXT_PER_MONITOR_AWARE_V2)) {
-      VLOG(2) << "[dpi] DPI Awareness: Per Monitor Aware v2 found";
-    } else if (AreDpiAwarenessContextsEqual(
-                   awareness_context,
-                   DPI_AWARENESS_CONTEXT_PER_MONITOR_AWARE)) {
-      VLOG(2) << "[dpi] DPI Awareness: Per Monitor Aware found";
-    } else if (AreDpiAwarenessContextsEqual(
-                   awareness_context, DPI_AWARENESS_CONTEXT_SYSTEM_AWARE)) {
-      VLOG(2) << "[dpi] DPI Awareness: System Aware found";
-    } else if (AreDpiAwarenessContextsEqual(awareness_context,
-                                            DPI_AWARENESS_CONTEXT_UNAWARE)) {
-=======
     if (AreDpiAwarenessContextsEqual(awareness_context, DPI_AWARENESS_CONTEXT_UNAWARE_GDISCALED)) {
       VLOG(2) << "[dpi] DPI Awareness: Unware GPIScaled found";
     } else if (AreDpiAwarenessContextsEqual(awareness_context, DPI_AWARENESS_CONTEXT_PER_MONITOR_AWARE_V2)) {
@@ -679,7 +656,6 @@
     } else if (AreDpiAwarenessContextsEqual(awareness_context, DPI_AWARENESS_CONTEXT_SYSTEM_AWARE)) {
       VLOG(2) << "[dpi] DPI Awareness: System Aware found";
     } else if (AreDpiAwarenessContextsEqual(awareness_context, DPI_AWARENESS_CONTEXT_UNAWARE)) {
->>>>>>> 6d7ffb53
       VLOG(2) << "[dpi] DPI Awareness: Unaware found";
     }
 
@@ -716,12 +692,7 @@
   VLOG(2) << "[dpi] DpiAwarenessContext is not found, falling back...";
   UINT xdpi, ydpi;
   HMONITOR hMonitor = ::MonitorFromWindow(hWnd, MONITOR_DEFAULTTONULL);
-<<<<<<< HEAD
-  if (hMonitor &&
-      SUCCEEDED(GetDpiForMonitor(hMonitor, MDT_EFFECTIVE_DPI, &xdpi, &ydpi))) {
-=======
   if (hMonitor && SUCCEEDED(GetDpiForMonitor(hMonitor, MDT_EFFECTIVE_DPI, &xdpi, &ydpi))) {
->>>>>>> 6d7ffb53
     VLOG(1) << "[dpi] Use Dpi for Default Monitor: " << ydpi;
     return static_cast<unsigned int>(ydpi);
   }
