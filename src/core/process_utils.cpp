// SPDX-License-Identifier: GPL-2.0
/* Copyright (c) 2023-2024 Chilledheart  */

#include "core/process_utils.hpp"

#include <build/buildflag.h>
#include "core/logging.hpp"
#include <build/buildflag.h>

#ifdef _WIN32
#include <windows.h>
#endif

#if BUILDFLAG(IS_LINUX)
#include <syscall.h>  // For syscall.
#endif

#ifndef _WIN32

#include <fcntl.h>     // For pipe2 and fcntl
#include <signal.h>    // For kill
#include <sys/wait.h>  // For waitpid
#include <unistd.h>    // For pipe

#include <base/posix/eintr_wrapper.h>
#include <sstream>

#define ASIO_NO_SSL
#include "net/asio.hpp"

static int Pipe2(int pipe_fds[2]) {
  int ret;
#ifdef HAVE_PIPE2
  if ((ret = pipe2(pipe_fds, O_CLOEXEC))) {
    PLOG(WARNING) << "pipe2 failure";
    return ret;
  }
#else
  if ((ret = pipe(pipe_fds))) {
    PLOG(WARNING) << "pipe failure";
    return ret;
  }
<<<<<<< HEAD
  if ((ret = fcntl(pipe_fds[0], F_SETFD, FD_CLOEXEC)) != 0 ||
      (ret = fcntl(pipe_fds[1], F_SETFD, FD_CLOEXEC)) != 0) {
=======
  if ((ret = fcntl(pipe_fds[0], F_SETFD, FD_CLOEXEC)) != 0 || (ret = fcntl(pipe_fds[1], F_SETFD, FD_CLOEXEC)) != 0) {
>>>>>>> 6d7ffb53
    IGNORE_EINTR(close(pipe_fds[0]));
    IGNORE_EINTR(close(pipe_fds[1]));
    PLOG(WARNING) << "fcntl F_SETFD failure";
    return ret;
  }
#endif
  return ret;
}

namespace {

class ProcessInOutReader {
 public:
  ProcessInOutReader(const std::string& command_line, int stdout_pipe, int stderr_pipe)
      : command_line_(command_line), out_(io_context_, stdout_pipe), err_(io_context_, stderr_pipe) {}

  ~ProcessInOutReader() {
    asio::error_code ec;
    out_.close(ec);
    if (ec) {
      LOG(WARNING) << "process " << command_line_ << " close: error: " << ec;
    }
    err_.close(ec);
    if (ec) {
      LOG(WARNING) << "process " << command_line_ << " close: error: " << ec;
    }
  }

  void run() {
    work_guard_ =
        std::make_unique<asio::executor_work_guard<asio::io_context::executor_type>>(io_context_.get_executor());
    ScheduleStdoutRead();
    ScheduleStderrRead();
    io_context_.run();
  }

  int ret() const { return ret_; }

  std::string out() const { return stdout_ss_.str(); }

  std::string err() const { return stderr_ss_.str(); }

 private:
  void ScheduleStdoutRead() {
    asio::async_read(out_, asio::mutable_buffer(out_buffer_, sizeof(out_buffer_)),
                     [this](asio::error_code ec, size_t bytes_transferred) {
                       if (bytes_transferred) {
                         stdout_ss_ << std::string_view(out_buffer_, bytes_transferred);
                       }
                       if (ec == asio::error::eof) {
                         VLOG(2) << "process " << command_line_ << " reached stdout eof";
                         stdout_eof_ = true;
                         if (stdout_eof_ && stderr_eof_) {
                           work_guard_.reset();
                         }
                         return;
                       }
                       if (ec) {
                         LOG(WARNING) << "process " << command_line_ << " reading stdout error: " << ec;
                         ret_ = -1;
                         work_guard_.reset();
                         return;
                       }
                       ScheduleStdoutRead();
                     });
  }

  void ScheduleStderrRead() {
    asio::async_read(err_, asio::mutable_buffer(err_buffer_, sizeof(err_buffer_)),
                     [this](asio::error_code ec, size_t bytes_transferred) {
                       if (bytes_transferred) {
                         stderr_ss_ << std::string_view(err_buffer_, bytes_transferred);
                       }
                       if (ec == asio::error::eof) {
                         VLOG(2) << "process " << command_line_ << " reached stderr eof";
                         stderr_eof_ = true;
                         if (stdout_eof_ && stderr_eof_) {
                           work_guard_.reset();
                         }
                         return;
                       }
                       if (ec) {
                         LOG(WARNING) << "process " << command_line_ << " reading stderr error: " << ec;
                         ret_ = -1;
                         work_guard_.reset();
                         return;
                       }
                       ScheduleStderrRead();
                     });
  }

 private:
  const std::string& command_line_;
  asio::io_context io_context_;
  asio::posix::stream_descriptor out_;
  asio::posix::stream_descriptor err_;
  int ret_ = 0;
  char out_buffer_[4096];
  bool stdout_eof_ = false;
  char err_buffer_[4096];
  bool stderr_eof_ = false;

  std::unique_ptr<asio::executor_work_guard<asio::io_context::executor_type>> work_guard_;

  std::ostringstream stdout_ss_;
  std::ostringstream stderr_ss_;
};

}  // namespace

int ExecuteProcess(const std::vector<std::string>& params, std::string* output, std::string* error) {
  DCHECK(!params.empty()) << "ExecuteProcess empty parameters";
  output->clear();
  error->clear();
  std::string command_line = "'";
  for (const auto& param : params) {
    command_line += param;
    command_line += " ";
  }
  command_line[command_line.size() - 1] = '\'';

  int ret;
  pid_t pid;
  int stdin_pipe[2];
  int stdout_pipe[2];
  int stderr_pipe[2];
  if ((ret = Pipe2(stdin_pipe))) {
    return ret;
  }
  if ((ret = Pipe2(stdout_pipe))) {
    IGNORE_EINTR(close(stdin_pipe[0]));
    IGNORE_EINTR(close(stdin_pipe[1]));
    return ret;
  }
  if ((ret = Pipe2(stderr_pipe))) {
    IGNORE_EINTR(close(stdin_pipe[0]));
    IGNORE_EINTR(close(stdin_pipe[1]));
    IGNORE_EINTR(close(stdout_pipe[0]));
    IGNORE_EINTR(close(stdout_pipe[1]));
    return ret;
  }

  ret = pid = fork();
  if (ret < 0) {
    PLOG(WARNING) << "fork failure";
    return ret;
  }
  // In Child Process
  if (ret == 0) {
    // The two file descriptors do not share file descriptor flags (the close-on-exec flag)
#ifdef HAVE_DUP3
<<<<<<< HEAD
    if (dup3(stdin_pipe[0], STDIN_FILENO, 0) < 0 ||
        dup3(stdout_pipe[1], STDOUT_FILENO, 0) < 0 ||
=======
    if (dup3(stdin_pipe[0], STDIN_FILENO, 0) < 0 || dup3(stdout_pipe[1], STDOUT_FILENO, 0) < 0 ||
>>>>>>> 6d7ffb53
        dup3(stderr_pipe[1], STDERR_FILENO, 0) < 0) {
      LOG(FATAL) << "dup3 on std file descriptors failure";
    }
#else
<<<<<<< HEAD
    if (dup2(stdin_pipe[0], STDIN_FILENO) < 0 ||
        dup2(stdout_pipe[1], STDOUT_FILENO) < 0 ||
=======
    if (dup2(stdin_pipe[0], STDIN_FILENO) < 0 || dup2(stdout_pipe[1], STDOUT_FILENO) < 0 ||
>>>>>>> 6d7ffb53
        dup2(stderr_pipe[1], STDERR_FILENO) < 0) {
      LOG(FATAL) << "dup2 on std file descriptors failure";
    }
#endif

    std::vector<char*> _params;
    _params.reserve(params.size() + 1);
    for (const auto& param : params) {
      _params.push_back(const_cast<char*>(param.c_str()));
    }
    _params.push_back(nullptr);
    ret = execvp(_params[0], &_params[0]);

    fprintf(stderr, "execvp failure on %s\n", command_line.c_str());
    fflush(stderr);
    PLOG(ERROR) << "execvp failure on " << command_line;

    if (ret < 0) {
      _exit(ret);
    }
    LOG(FATAL) << "non reachable: execvp: " << ret;
  }
  // In Parent Process
  DCHECK(pid) << "Invalid pid in parent process";
  IGNORE_EINTR(close(stdin_pipe[0]));
  IGNORE_EINTR(close(stdout_pipe[1]));
  IGNORE_EINTR(close(stderr_pipe[1]));

<<<<<<< HEAD
  // Post Stage
  if ((ret = fcntl(stdin_pipe[1], F_SETFL, O_NONBLOCK | fcntl(stdin_pipe[1], F_GETFL))) != 0 ||
      (ret = fcntl(stdout_pipe[0], F_SETFL, O_NONBLOCK | fcntl(stdout_pipe[0], F_GETFL))) != 0 ||
      (ret = fcntl(stderr_pipe[0], F_SETFL, O_NONBLOCK | fcntl(stderr_pipe[0], F_GETFL))) != 0) {
    IGNORE_EINTR(close(stdin_pipe[1]));
    IGNORE_EINTR(close(stdout_pipe[0]));
    IGNORE_EINTR(close(stderr_pipe[0]));
    PLOG(WARNING) << "fcntl: set non-block file status flags failure";
    return ret;
  }
  std::ostringstream stdout_ss, stderr_ss;
  int wstatus;

=======
>>>>>>> 6d7ffb53
  // TODO implement write input
  // mark write end as eof
  IGNORE_EINTR(close(stdin_pipe[1]));

  // polling stdout and stderr
  {
    ProcessInOutReader reader(command_line, stdout_pipe[0], stderr_pipe[0]);
    reader.run();

    ret = reader.ret();
    *output = reader.out();
    *error = reader.err();
  }

  if (ret) {
    LOG(INFO) << "process " << command_line << " killed with SIGKILL";
    kill(pid, SIGKILL);
  }
  int wstatus;
  ret = HANDLE_EINTR(waitpid(pid, &wstatus, 0));
  if (ret >= 0) {
    ret = WEXITSTATUS(wstatus);
    VLOG(1) << "process " << command_line << " exited with ret: " << ret;
  } else {
    PLOG(WARNING) << "waitpid failed on process: " << command_line;
  }
  return ret;
}

#endif  // _WIN32

#ifdef _MSC_VER
static_assert(sizeof(uint32_t) == sizeof(DWORD), "");
#elif defined(_WIN32)
static_assert(sizeof(pid_t) >= sizeof(DWORD), "");
#endif

// Keep the same implementation with chromium

#if BUILDFLAG(IS_LINUX) && !BUILDFLAG(IS_ANDROID) && !BUILDFLAG(IS_OHOS)

// Store the thread ids in local storage since calling the SWI can be
// expensive and PlatformThread::CurrentId is used liberally. Clear
// the stored value after a fork() because forking changes the thread
// id. Forking without going through fork() (e.g. clone()) is not
// supported, but there is no known usage. Using thread_local is
// fine here (despite being banned) since it is going to be allowed
// but is blocked on a clang bug for Mac (https://crbug.com/829078)
// and we can't use ThreadLocalStorage because of re-entrancy due to
// CHECK/DCHECKs.
thread_local pid_t g_thread_id = -1;

static void ClearTidCache() {
  g_thread_id = -1;
}

class InitAtFork {
 public:
  InitAtFork() { pthread_atfork(nullptr, nullptr, ClearTidCache); }
};

<<<<<<< HEAD
#endif // BUILDFLAG(IS_LINUX) && !BUILDFLAG(IS_ANDROID) && !BUILDFLAG(IS_OHOS)
=======
#endif  // BUILDFLAG(IS_LINUX) && !BUILDFLAG(IS_ANDROID) && !BUILDFLAG(IS_OHOS)
>>>>>>> 6d7ffb53

pid_t GetPID() {
  // Pthreads doesn't have the concept of a thread ID, so we have to reach down
  // into the kernel.
#if BUILDFLAG(IS_POSIX)
  return getpid();
#elif BUILDFLAG(IS_WIN)
  return GetCurrentProcessId();
#else
#error "Lack GetPID implementation for host environment"
#endif
}

pid_t GetTID() {
  // Pthreads doesn't have the concept of a thread ID, so we have to reach down
  // into the kernel.
#if BUILDFLAG(IS_APPLE)
  return pthread_mach_thread_np(pthread_self());
  // On Linux and MacOSX, we try to use gettid().
#elif BUILDFLAG(IS_LINUX) && !BUILDFLAG(IS_ANDROID) && !BUILDFLAG(IS_OHOS)
  static InitAtFork init_at_fork;
  if (g_thread_id == -1) {
    g_thread_id = syscall(__NR_gettid);
  } else {
    DCHECK_EQ(g_thread_id, syscall(__NR_gettid))
        << "Thread id stored in TLS is different from thread id returned by "
           "the system. It is likely that the process was forked without going "
           "through fork().";
  }
  return g_thread_id;
#elif BUILDFLAG(IS_ANDROID) || BUILDFLAG(IS_OHOS)
  // Note: do not cache the return value inside a thread_local variable on
  // Android (as above). The reasons are:
  // - thread_local is slow on Android (goes through emutls)
  // - gettid() is fast, since its return value is cached in pthread (in the
  //   thread control block of pthread). See gettid.c in bionic.
  return gettid();
#elif BUILDFLAG(IS_WIN)
  return GetCurrentThreadId();
#else
  // If none of the techniques above worked, we use pthread_self().
  return (pid_t)(uintptr_t)pthread_self();
#endif
}

static pid_t g_main_thread_pid = GetPID();

pid_t GetMainThreadPid() {
  return g_main_thread_pid;
}

bool PidHasChanged() {
  pid_t pid = GetPID();
  if (g_main_thread_pid == pid) {
    return false;
  }
  g_main_thread_pid = pid;
  return true;
}<|MERGE_RESOLUTION|>--- conflicted
+++ resolved
@@ -5,7 +5,6 @@
 
 #include <build/buildflag.h>
 #include "core/logging.hpp"
-#include <build/buildflag.h>
 
 #ifdef _WIN32
 #include <windows.h>
@@ -40,12 +39,7 @@
     PLOG(WARNING) << "pipe failure";
     return ret;
   }
-<<<<<<< HEAD
-  if ((ret = fcntl(pipe_fds[0], F_SETFD, FD_CLOEXEC)) != 0 ||
-      (ret = fcntl(pipe_fds[1], F_SETFD, FD_CLOEXEC)) != 0) {
-=======
   if ((ret = fcntl(pipe_fds[0], F_SETFD, FD_CLOEXEC)) != 0 || (ret = fcntl(pipe_fds[1], F_SETFD, FD_CLOEXEC)) != 0) {
->>>>>>> 6d7ffb53
     IGNORE_EINTR(close(pipe_fds[0]));
     IGNORE_EINTR(close(pipe_fds[1]));
     PLOG(WARNING) << "fcntl F_SETFD failure";
@@ -197,22 +191,12 @@
   if (ret == 0) {
     // The two file descriptors do not share file descriptor flags (the close-on-exec flag)
 #ifdef HAVE_DUP3
-<<<<<<< HEAD
-    if (dup3(stdin_pipe[0], STDIN_FILENO, 0) < 0 ||
-        dup3(stdout_pipe[1], STDOUT_FILENO, 0) < 0 ||
-=======
     if (dup3(stdin_pipe[0], STDIN_FILENO, 0) < 0 || dup3(stdout_pipe[1], STDOUT_FILENO, 0) < 0 ||
->>>>>>> 6d7ffb53
         dup3(stderr_pipe[1], STDERR_FILENO, 0) < 0) {
       LOG(FATAL) << "dup3 on std file descriptors failure";
     }
 #else
-<<<<<<< HEAD
-    if (dup2(stdin_pipe[0], STDIN_FILENO) < 0 ||
-        dup2(stdout_pipe[1], STDOUT_FILENO) < 0 ||
-=======
     if (dup2(stdin_pipe[0], STDIN_FILENO) < 0 || dup2(stdout_pipe[1], STDOUT_FILENO) < 0 ||
->>>>>>> 6d7ffb53
         dup2(stderr_pipe[1], STDERR_FILENO) < 0) {
       LOG(FATAL) << "dup2 on std file descriptors failure";
     }
@@ -241,22 +225,6 @@
   IGNORE_EINTR(close(stdout_pipe[1]));
   IGNORE_EINTR(close(stderr_pipe[1]));
 
-<<<<<<< HEAD
-  // Post Stage
-  if ((ret = fcntl(stdin_pipe[1], F_SETFL, O_NONBLOCK | fcntl(stdin_pipe[1], F_GETFL))) != 0 ||
-      (ret = fcntl(stdout_pipe[0], F_SETFL, O_NONBLOCK | fcntl(stdout_pipe[0], F_GETFL))) != 0 ||
-      (ret = fcntl(stderr_pipe[0], F_SETFL, O_NONBLOCK | fcntl(stderr_pipe[0], F_GETFL))) != 0) {
-    IGNORE_EINTR(close(stdin_pipe[1]));
-    IGNORE_EINTR(close(stdout_pipe[0]));
-    IGNORE_EINTR(close(stderr_pipe[0]));
-    PLOG(WARNING) << "fcntl: set non-block file status flags failure";
-    return ret;
-  }
-  std::ostringstream stdout_ss, stderr_ss;
-  int wstatus;
-
-=======
->>>>>>> 6d7ffb53
   // TODO implement write input
   // mark write end as eof
   IGNORE_EINTR(close(stdin_pipe[1]));
@@ -318,11 +286,7 @@
   InitAtFork() { pthread_atfork(nullptr, nullptr, ClearTidCache); }
 };
 
-<<<<<<< HEAD
-#endif // BUILDFLAG(IS_LINUX) && !BUILDFLAG(IS_ANDROID) && !BUILDFLAG(IS_OHOS)
-=======
 #endif  // BUILDFLAG(IS_LINUX) && !BUILDFLAG(IS_ANDROID) && !BUILDFLAG(IS_OHOS)
->>>>>>> 6d7ffb53
 
 pid_t GetPID() {
   // Pthreads doesn't have the concept of a thread ID, so we have to reach down
