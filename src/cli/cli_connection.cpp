--- conflicted
+++ resolved
@@ -767,11 +767,7 @@
 
   /* recursively send the remainings */
   while (true) {
-<<<<<<< HEAD
-    auto buf = GetNextDownstreamBuf(ec);
-=======
     auto buf = GetNextDownstreamBuf(ec, &bytes_transferred);
->>>>>>> 8444fd0f
     size_t read = buf ? buf->length() : 0;
     if (ec == asio::error::try_again || ec == asio::error::would_block) {
       ec = asio::error_code();
@@ -785,11 +781,7 @@
       break;
     }
     if (GetMonotonicTime() > next_ticks ||
-<<<<<<< HEAD
-        bytes_transferred > kYieldAfterBytesRead) {
-=======
         wbytes_transferred > kYieldAfterBytesRead) {
->>>>>>> 8444fd0f
       ec = asio::error::try_again;
       break;
     }
@@ -822,13 +814,10 @@
     }
     if (!buf->empty()) {
       ec = asio::error::try_again;
-<<<<<<< HEAD
-=======
       VLOG(1) << "Connection (client) " << connection_id()
               << " disabling reading from upstream";
       upstream_readable_ = false;
       channel_->disable_read();
->>>>>>> 8444fd0f
       break;
     }
   }
@@ -843,11 +832,7 @@
     OnStreamWrite();
     return;
   }
-<<<<<<< HEAD
-  ProcessSentData(ec, bytes_transferred);
-=======
   ProcessSentData(ec, wbytes_transferred);
->>>>>>> 8444fd0f
 }
 
 std::shared_ptr<IOBuf> CliConnection::GetNextDownstreamBuf(asio::error_code &ec,
@@ -914,13 +899,10 @@
       }
       remaining_buffer = remaining_buffer.substr(result);
     }
-<<<<<<< HEAD
-=======
     // not data frame, try again
     if (upstream_.empty()) {
       goto try_again;
     }
->>>>>>> 8444fd0f
   } else if (upstream_https_fallback_) {
     if (upstream_handshake_) {
       upstream_handshake_ = false;
@@ -963,11 +945,7 @@
   }
 
 out:
-<<<<<<< HEAD
-  if (adapter_) {
-=======
   if (adapter_ && adapter_->want_write()) {
->>>>>>> 8444fd0f
     // Send Control Streams
     SendIfNotProcessing();
     WriteUpstreamInPipe();
@@ -1014,11 +992,7 @@
       break;
     }
     if (GetMonotonicTime() > next_ticks ||
-<<<<<<< HEAD
-        bytes_transferred > kYieldAfterBytesRead) {
-=======
         wbytes_transferred > kYieldAfterBytesRead) {
->>>>>>> 8444fd0f
       ec = asio::error::try_again;
       break;
     }
@@ -1057,12 +1031,9 @@
     }
     if (!buf->empty()) {
       ec = asio::error::try_again;
-<<<<<<< HEAD
-=======
       VLOG(1) << "Connection (client) " << connection_id()
               << " disabling reading";
       DisableStreamRead();
->>>>>>> 8444fd0f
       break;
     }
   }
