--- conflicted
+++ resolved
@@ -896,13 +896,10 @@
   }
   if (pending_downstream_read_error_) {
     ec = std::move(pending_downstream_read_error_);
-<<<<<<< HEAD
-=======
     return nullptr;
   }
   if (!channel_->connected()) {
     ec = asio::error::try_again;
->>>>>>> 4e4085c9
     return nullptr;
   }
 
