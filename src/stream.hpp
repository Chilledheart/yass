--- conflicted
+++ resolved
@@ -275,14 +275,7 @@
 
     asio::error_code ec;
     if (enable_tls_) {
-<<<<<<< HEAD
-      ssl_socket_.shutdown(ec);
-      if (ec) {
-        VLOG(2) << "shutdown() error: " << ec;
-      }
-=======
       ssl_socket_.Shutdown();
->>>>>>> 8444fd0f
     }
     socket_.close(ec);
     if (ec) {
