name: Compiler Compatibility
on:
  workflow_dispatch:
    inputs:
      logLevel:
        description: 'Log level'
        required: true
        default: 'warning'
        type: choice
        options:
        - info
        - warning
        - debug
      tags:
        description: 'Test scenario tags'
        required: false
        type: boolean
  pull_request:
  push:
    branches: [master, develop]
    paths-ignore: [README.md, BUILDING.md]
env:
  CACHE_EPOCH: 0
  GOPROXY: direct
jobs:
  win-compiler-compatible-2019:
    runs-on: windows-2019
    strategy:
      fail-fast: false
      matrix:
        arch: [x64, x86]
        crt-linkage: [static]
        build_type: [Debug, Release]
    env:
      BUILD_TYPE: '${{ matrix.build_type }}'
    defaults:
      run:
        shell: cmd
    steps:
      - uses: actions/checkout@v3
      - name: Checkout with shallow submodules
        run: |
          # unshallow must come first otherwise submodule may be get unshallowed
          git fetch --tags --unshallow
          git submodule update --init --depth 1
      - name: Cache clang, nasm and wixtoolset 3
        id: clang-cache
        uses: actions/cache@v3
        with:
          path: |
            third_party/nasm
            third_party/llvm-build/Release+Asserts
            third_party/wix311
          key: ${{ runner.os }}-toolchain-${{ hashFiles('CLANG_REVISION') }}-v${{ env.CACHE_EPOCH }}
          restore-keys: |
            ${{ runner.os }}-toolchain-${{ hashFiles('CLANG_REVISION') }}-
      - name: Cache golang
        uses: actions/cache@v3
        with:
          path: |
            %LocalAppData%\go-build
            ~/go/pkg/mod
          key: ${{ runner.os }}-go-${{ hashFiles('**/go.sum') }}
          restore-keys: |
            ${{ runner.os }}-go-
      - name: Build build tool
        run: |
          cd tools
          go build
      - name: "Download dependency: clang, nasm and wixtoolset 3"
        if: ${{ steps.clang-cache.outputs.cache-hit != 'true' }}
        run: |
          scripts\download-toolchain.bat
      - name: Build
        run: |
          set VCToolsVersion=14.29
          set Winsdk=10.0.19041.0
          set "WindowsSDKVersion=%Winsdk%\"
          if "${{ matrix.arch }}" == "arm64" (call :SetNewVCToolsVersion)
          set vsdevcmd=C:\Program Files (x86)\Microsoft Visual Studio\2019\Enterprise\Common7\Tools\VsDevCmd.bat
          set "VSCMD_START_DIR=%CD%"
          set "CC=%CD%\third_party\llvm-build\Release+Asserts\bin\clang-cl.exe"
          set "CXX=%CD%\third_party\llvm-build\Release+Asserts\bin\clang-cl.exe"
          set Platform=${{ matrix.arch }}

          set "Path=%CD%\third_party\nasm;%Path%"
          set "Path=%CD%\third_party\wix311;%Path%"

          call "%vsdevcmd%" -arch=%Platform% -host_arch=amd64 -winsdk=%Winsdk% -no_logo -vcvars_ver=%VCToolsVersion%

          tools\build -msvc-tgt-arch=${{ matrix.arch }} -msvc-crt-linkage=${{ matrix.crt-linkage }} -use-libcxx=false -build-test -no-packaging || exit /b

          exit /b 0

          :SetNewVCToolsVersion
          set VCToolsVersion=
      - name: Run tests
        run: |
          cd build-msvc-${{ matrix.arch }}-${{ matrix.crt-linkage }}
          yass_test -logtostderr -v 1 --gtest_shuffle --gtest_repeat=50 --gtest_throw_on_failure
  win-compiler-compatible-2022:
    runs-on: windows-2022
    strategy:
      fail-fast: false
      matrix:
        arch: [x64, x86]
        crt-linkage: [static]
        build_type: [Debug, Release]
    env:
      BUILD_TYPE: '${{ matrix.build_type }}'
    defaults:
      run:
        shell: cmd
    steps:
      - uses: actions/checkout@v3
      - name: Checkout with shallow submodules
        run: |
          # unshallow must come first otherwise submodule may be get unshallowed
          git fetch --tags --unshallow
          git submodule update --init --depth 1
      - name: Cache clang, nasm and wixtoolset 3
        id: clang-cache
        uses: actions/cache@v3
        with:
          path: |
            third_party/nasm
            third_party/llvm-build/Release+Asserts
            third_party/wix311
          key: ${{ runner.os }}-toolchain-${{ hashFiles('CLANG_REVISION') }}-v${{ env.CACHE_EPOCH }}
          restore-keys: |
            ${{ runner.os }}-toolchain-${{ hashFiles('CLANG_REVISION') }}-
      - name: Cache golang
        uses: actions/cache@v3
        with:
          path: |
            %LocalAppData%\go-build
            ~/go/pkg/mod
          key: ${{ runner.os }}-go-${{ hashFiles('**/go.sum') }}
          restore-keys: |
            ${{ runner.os }}-go-
      - name: Build build tool
        run: |
          cd tools
          go build
      - name: "Download dependency: clang, nasm and wixtoolset 3"
        if: ${{ steps.clang-cache.outputs.cache-hit != 'true' }}
        run: |
          scripts\download-toolchain.bat
      - name: Build
        run: |
          set VCToolsVersion=
          set Winsdk=10.0.19041.0
          set "WindowsSDKVersion=%Winsdk%\"
          if "${{ matrix.arch }}" == "arm64" (call :SetNewVCToolsVersion)
          set vsdevcmd=C:\Program Files\Microsoft Visual Studio\2022\Enterprise\Common7\Tools\VsDevCmd.bat
          set "VSCMD_START_DIR=%CD%"
          set "CC=%CD%\third_party\llvm-build\Release+Asserts\bin\clang-cl.exe"
          set "CXX=%CD%\third_party\llvm-build\Release+Asserts\bin\clang-cl.exe"
          set Platform=${{ matrix.arch }}

          set "Path=%CD%\third_party\nasm;%Path%"
          set "Path=%CD%\third_party\wix311;%Path%"

          call "%vsdevcmd%" -arch=%Platform% -host_arch=amd64 -winsdk=%Winsdk% -no_logo -vcvars_ver=%VCToolsVersion%

          tools\build -msvc-tgt-arch=${{ matrix.arch }} -msvc-crt-linkage=${{ matrix.crt-linkage }} -use-libcxx=false -build-test -no-packaging || exit /b

          exit /b 0

          :SetNewVCToolsVersion
          set VCToolsVersion=
      - name: Run tests
        run: |
          cd build-msvc-${{ matrix.arch }}-${{ matrix.crt-linkage }}
          yass_test -logtostderr -v 1 --gtest_shuffle --gtest_repeat=50 --gtest_throw_on_failure
  mingw64-compiler-compatible-msys2:
    runs-on: windows-2019
    strategy:
      fail-fast: false
      matrix:
        arch: [x86_64]
        build_type: [Debug, Release]
    defaults:
      run:
        shell: cmd
    steps:
      - uses: actions/checkout@v3
      - name: Checkout with shallow submodules
        run: |
          # unshallow must come first otherwise submodule may be get unshallowed
          git fetch --tags --unshallow
          git submodule update --init --depth 1
      - name: Cache clang, nasm and wixtoolset 3
        id: clang-cache
        uses: actions/cache@v3
        with:
          path: |
            third_party/nasm
            third_party/llvm-build/Release+Asserts
            third_party/wix311
          key: ${{ runner.os }}-toolchain-${{ hashFiles('CLANG_REVISION') }}-v${{ env.CACHE_EPOCH }}
          restore-keys: |
            ${{ runner.os }}-toolchain-${{ hashFiles('CLANG_REVISION') }}-
      - name: "Download dependency: clang, nasm and wixtoolset 3"
        if: ${{ steps.clang-cache.outputs.cache-hit != 'true' }}
        run: |
          scripts\download-toolchain.bat
      - name: Build
        run: |
          set CC=clang
          set CXX=clang++
          set "CFLAGS=-target x86_64-pc-windows-gnu --sysroot C:\ProgramData\Chocolatey\lib\mingw\tools\install\mingw64\x86_64-w64-mingw32 -I C:\ProgramData\Chocolatey\lib\mingw\tools\install\mingw64\lib\gcc\x86_64-w64-mingw32\8.1.0\include"
          set "CXXFLAGS=-target x86_64-pc-windows-gnu --sysroot C:\ProgramData\Chocolatey\lib\mingw\tools\install\mingw64\x86_64-w64-mingw32 -I C:\ProgramData\Chocolatey\lib\mingw\tools\install\mingw64\lib\gcc\x86_64-w64-mingw32\8.1.0\include"
          set "LDFLAGS=-target x86_64-pc-windows-gnu --sysroot C:\ProgramData\Chocolatey\lib\mingw\tools\install\mingw64\x86_64-w64-mingw32 -Wl,-LC:\ProgramData\Chocolatey\lib\mingw\tools\install\mingw64\lib\gcc\x86_64-w64-mingw32\8.1.0"
          set "Path=C:\Program Files (x86)\Microsoft Visual Studio\2019\Enterprise\Common7\IDE\CommonExtensions\Microsoft\CMake\Ninja;%Path%"
          REM for crtbegin.o, crt2.o and crtend.o
          set "Path=C:\ProgramData\Chocolatey\lib\mingw\tools\install\mingw64\x86_64-w64-mingw32\lib;%Path%"
          set "Path=%CD%\third_party\nasm;%Path%"
          REM for clang.exe and clang++.exe
          REM set "Path=C:\Program Files\LLVM\bin;%Path%"

          REM remove conflicting heaaders
          del "C:\ProgramData\Chocolatey\lib\mingw\tools\install\mingw64\lib\gcc\x86_64-w64-mingw32\8.1.0\include\std*.h"
          del "C:\ProgramData\Chocolatey\lib\mingw\tools\install\mingw64\lib\gcc\x86_64-w64-mingw32\8.1.0\include\*intrin.h"
          del "C:\ProgramData\Chocolatey\lib\mingw\tools\install\mingw64\lib\gcc\x86_64-w64-mingw32\8.1.0\include\mm3dnow.h"

          REM start to build with workaround
          mkdir build
          cd build
          cmake -G Ninja -DCMAKE_BUILD_TYPE=${{ matrix.build_type }} -DBUILD_TESTS=on -DGUI=on -DMINGW_WORKAROUND=on ..
          ninja yass yass_test
      - name: Run unittests
        run: |
          cd build
          yass_test -logtostderr -v 1 --gtest_shuffle --gtest_repeat=50 --gtest_throw_on_failure
  linux-compiler-compatible:
    runs-on: ubuntu-20.04
    strategy:
      fail-fast: false
      matrix:
        compiler: [gcc, clang]
        build_type: [Release]
        cxxruntime: [libstdc++, libc++]
        exclude:
          - compiler: gcc
            cxxruntime: libc++
    env:
      BUILD_TYPE: '${{ matrix.build_type }}'
    steps:
      - uses: actions/checkout@v3
      - name: Checkout with shallow submodules
        run: |
          # unshallow must come first otherwise submodule may be get unshallowed
          git fetch --tags --unshallow
          git submodule update --init --depth 1
      - name: Cache clang (v12.0)
        id: clang12-cache
        uses: actions/cache@v3
        with:
          path: |
            third_party/clang+llvm-12.0.1-x86_64-linux-gnu-ubuntu-16.04
          key: ${{ runner.os }}-toolchain-clang12-v${{ env.CACHE_EPOCH }}
          restore-keys: |
            ${{ runner.os }}-toolchain-clang12-
      - name: Cache golang
        uses: actions/cache@v3
        with:
          path: |
            ~/.cache/go-build
            ~/go/pkg/mod
          key: ${{ runner.os }}-go-${{ hashFiles('**/go.sum') }}
          restore-keys: |
            ${{ runner.os }}-go-
      - name: Build build tool
        run: |
          cd tools
          go build
      - name: Change ubuntu mirror
        run: |
          sudo sed -i 's/azure.archive.ubuntu.com/azure.archive.ubuntu.com/g' /etc/apt/sources.list
          sudo apt-get update -qq
      - name: "Install dependency: clang 12"
        if: ${{ steps.clang12-cache.outputs.cache-hit != 'true' }}
        run: |
          curl -L -O https://github.com/llvm/llvm-project/releases/download/llvmorg-12.0.1/clang+llvm-12.0.1-x86_64-linux-gnu-ubuntu-16.04.tar.xz
          tar -C third_party -xvf clang+llvm-12.0.1-x86_64-linux-gnu-ubuntu-16.04.tar.xz \
            clang+llvm-12.0.1-x86_64-linux-gnu-ubuntu-/lib/clang/12.0.1/include \
            clang+llvm-12.0.1-x86_64-linux-gnu-ubuntu-/bin/{clang,clang++,clang-12,ld.lld,lld,llvm-ar,llvm-ranlib}
          rm -f *.xz
      - name: Populate depedencies
        run: sudo apt-get update -qq && sudo apt-get install -y cmake ninja-build libgtk-3-dev libncurses5
      - name: Set build options
        run: |
          if [ "${{ matrix.compiler }}" = "clang" ]; then
            echo "CC=${{ github.workspace }}/third_party/clang+llvm-12.0.1-x86_64-linux-gnu-ubuntu-/bin/clang" >> $GITHUB_ENV
            echo "CXX=${{ github.workspace }}/third_party/clang+llvm-12.0.1-x86_64-linux-gnu-ubuntu-/bin/clang++" >> $GITHUB_ENV
          fi
          if [ "${{ matrix.cxxruntime }}" = "libc++" ]; then
            echo build_opts="${{ env.build_opts }} -use-libcxx=1" >> $GITHUB_ENV
          else
            echo build_opts="${{ env.build_opts }} -use-libcxx=0" >> $GITHUB_ENV
          fi
      - name: Build
        run: |
          ./tools/build -no-packaging ${{ env.build_opts }} -build-test
      - name: Run tests
        run: |
          cd build-linux-amd64
          ./yass_test -logtostderr -v 1 --gtest_shuffle --gtest_repeat=100 --gtest_throw_on_failure
  mac-compiler-compatible:
    strategy:
      fail-fast: false
      matrix:
        os: [macos-11, macos-12]
        build_type: [Debug, Release]
    runs-on: ${{ matrix.os }}
    env:
      BUILD_TYPE: '${{ matrix.build_type }}'
    steps:
      - uses: actions/checkout@v3
      - name: Checkout with shallow submodules
        run: |
          # unshallow must come first otherwise submodule may be get unshallowed
          git fetch --tags --unshallow
          git submodule update --init --depth 1
      - name: Cache golang
        uses: actions/cache@v3
        with:
          path: |
            ~/Library/Caches/go-build
            ~/go/pkg/mod
          key: ${{ runner.os }}-go-${{ hashFiles('**/go.sum') }}
          restore-keys: |
            ${{ runner.os }}-go-
      - name: Build build tool
        run: |
          cd tools
          go build
<<<<<<< HEAD
      - name: Patch libcxx for gcc
        run: |
          cd third_party/libc++/trunk
          patch -p1 < ../gcc-using-if-exist.patch
      - name: Patch libcxx for gcc
        run: |
          cd third_party/libc++/trunk
          patch -p1 < ../gcc-mac.patch
      - name: Set build options
        run: |
          if [ "${{ matrix.compiler }}" = "gcc" ]; then
            echo "CC=gcc-11" >> $GITHUB_ENV
            echo "CXX=g++-11" >> $GITHUB_ENV
            echo "GNU_DEPS=gtk+3 pkgconfig" >> $GITHUB_ENV
          fi
      - name: Remove homebrew conflicts
        run: |
          if [ "${{ matrix.compiler }}" = "gcc" ]; then
            rm -f /usr/local/bin/2to3 /usr/local/bin/idle3 /usr/local/bin/pydoc3 /usr/local/bin/python3 /usr/local/bin/python3-config
          fi
=======
>>>>>>> 8444fd0f
      - name: Populate depedencies
        run: |
          # brew update
          # brew install ninja cmake p7zip
          brew install ninja
      - name: Set up Xcode to 12.5.1 (macos 11)
        if: ${{ matrix.os == 'macos-11' }}
        run: |
          sudo xcode-select -s /Applications/Xcode_12.5.1.app
      - name: Set up Xcode to 14.2 (macos 12)
        if: ${{ matrix.os == 'macos-12' }}
        run: |
          sudo xcode-select -s /Applications/Xcode_14.2.app
      - name: Build
        run: |
          ./tools/build -no-packaging -macosx-universal-build=false -build-test
      - name: Run tests
        run: |
          cd build-darwin-amd64
          ./yass_test -logtostderr -v 1 --gtest_shuffle --gtest_repeat=100 --gtest_throw_on_failure<|MERGE_RESOLUTION|>--- conflicted
+++ resolved
@@ -336,29 +336,6 @@
         run: |
           cd tools
           go build
-<<<<<<< HEAD
-      - name: Patch libcxx for gcc
-        run: |
-          cd third_party/libc++/trunk
-          patch -p1 < ../gcc-using-if-exist.patch
-      - name: Patch libcxx for gcc
-        run: |
-          cd third_party/libc++/trunk
-          patch -p1 < ../gcc-mac.patch
-      - name: Set build options
-        run: |
-          if [ "${{ matrix.compiler }}" = "gcc" ]; then
-            echo "CC=gcc-11" >> $GITHUB_ENV
-            echo "CXX=g++-11" >> $GITHUB_ENV
-            echo "GNU_DEPS=gtk+3 pkgconfig" >> $GITHUB_ENV
-          fi
-      - name: Remove homebrew conflicts
-        run: |
-          if [ "${{ matrix.compiler }}" = "gcc" ]; then
-            rm -f /usr/local/bin/2to3 /usr/local/bin/idle3 /usr/local/bin/pydoc3 /usr/local/bin/python3 /usr/local/bin/python3-config
-          fi
-=======
->>>>>>> 8444fd0f
       - name: Populate depedencies
         run: |
           # brew update
