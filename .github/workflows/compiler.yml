--- conflicted
+++ resolved
@@ -288,11 +288,7 @@
             clang+llvm-12.0.1-x86_64-linux-gnu-ubuntu-/bin/{clang,clang++,clang-12,ld.lld,lld,llvm-ar,llvm-ranlib}
           rm -f *.xz
       - name: Populate depedencies
-<<<<<<< HEAD
-        run: sudo apt-get update -qq && sudo apt-get install -y cmake ninja-build libgtk-3-dev libncurses5
-=======
         run: sudo apt-get update -qq && sudo apt-get install -y cmake ninja-build libgtk-3-dev libncurses5 gettext
->>>>>>> 4e4085c9
       - name: Populate depedencies (test purposes)
         run: sudo apt-get update -qq && sudo apt-get install -y libcurl4-openssl-dev
       - name: Set build options
