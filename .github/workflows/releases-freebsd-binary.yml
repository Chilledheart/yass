--- conflicted
+++ resolved
@@ -22,11 +22,7 @@
   release:
     types: [published]
 env:
-<<<<<<< HEAD
-  CACHE_EPOCH: 10
-=======
   CACHE_EPOCH: 2
->>>>>>> 4e4085c9
   GOPROXY: direct
 jobs:
   freebsd-binary-release:
