<<<<<<< HEAD
yass (1.5.0-1) UNRELEASED; urgency=low

  * New major release.

 -- Chilledheart <hukeyue@hotmail.com>  Sat, 2 Dec 2023 15:47:47 +0800
=======
yass (1.4.11-1) UNRELEASED; urgency=medium

  * Bump Clang.
  * Fix use cached configuration issue.
  * Fix crash in resume from previous failure.

 -- Chilledheart <hukeyue@hotmail.com>  Mon, 4 Dec 2023 19:47:54 +0800
>>>>>>> 0c262b97
yass (1.4.10-1) UNRELEASED; urgency=medium

  * Bump Clang and Abseil-Cpp.
  * Use tcmalloc be default.
  * Misc fixes.

 -- Chilledheart <hukeyue@hotmail.com>  Sat, 2 Dec 2023 15:47:47 +0800
yass (1.4.9-1) UNRELEASED; urgency=medium

  * Fix startup failure on the first try since version 1.4.5.

 -- Chilledheart <hukeyue@hotmail.com>  Thu, 16 Nov 2023 13:47:59 +0800
yass (1.4.8-1) UNRELEASED; urgency=low

  * Some trivial changes.

 -- Chilledheart <hukeyue@hotmail.com>  Thu, 16 Nov 2023 11:27:25 +0800
yass (1.4.7-1) UNRELEASED; urgency=low

  * Bump to chromium 120 dependents.

 -- Chilledheart <hukeyue@hotmail.com>  Mon, 6 Nov 2023 09:58:00 +0800
yass (1.4.6-1) UNRELEASED; urgency=low

  * Better handling with SIGTERM signal.
  * Bump to chromium 119 dependents.

 -- Chilledheart <hukeyue@hotmail.com>  Mon, 23 Oct 2023 10:04:17 +0800
yass (1.4.5-1) UNRELEASED; urgency=low

  * Some trivial changes.

 -- Chilledheart <hukeyue@hotmail.com>  Thu, 5 Oct 2023 17:08:33 +0800
yass (1.4.4-1) UNRELEASED; urgency=low

  * Add chinese translation (GTK4).

 -- Chilledheart <hukeyue@hotmail.com>  Wed, 20 Sep 2023 11:34:16 +0800
yass (1.4.3-1) UNRELEASED; urgency=low

  * Add chinese translation.

 -- Chilledheart <hukeyue@hotmail.com>  Mon, 18 Sep 2023 11:18:19 +0800
yass (1.4.2-1) UNRELEASED; urgency=low

  * New minor release.

 -- Chilledheart <hukeyue@hotmail.com>  Fri, 15 Sep 2023 09:43:56 +0800
yass (1.4.1-1) UNRELEASED; urgency=low

  * Bump to chromium 118 dependents.

 -- Chilledheart <hukeyue@hotmail.com>  Thu, 14 Sep 2023 03:45:58 +0800
yass (1.4.0-1) UNRELEASED; urgency=low

  * New major release.

 -- Chilledheart <hukeyue@hotmail.com>  Thu, 24 Aug 2023 15:08:06 +0800
yass (1.3.15-1) UNRELEASED; urgency=low

  * Add support for legacy shadowsocks stream ciphers.
  * Bump to chromium 117 dependents.

 -- Chilledheart <hukeyue@hotmail.com>  Thu, 24 Aug 2023 15:08:06 +0800
yass (1.3.14-1) UNRELEASED; urgency=low

  * Prepare for downstream build.

 -- Chilledheart <hukeyue@hotmail.com>  Fri, 11 Aug 2023 13:56:41 +0800
yass (1.3.13-1) UNRELEASED; urgency=low

  * Prepare for downstream build.

 -- Chilledheart <hukeyue@hotmail.com>  Wed, 9 Aug 2023 20:10:05 +0800
yass (1.3.12-1) UNRELEASED; urgency=low

  * Prepare for downstream build.

 -- Chilledheart <hukeyue@hotmail.com>  Wed, 9 Aug 2023 19:50:27 +0800
yass (1.3.11-1) UNRELEASED; urgency=medium

  * Add system proxy support.

 -- Chilledheart <hukeyue@hotmail.com>  Sat, 5 Aug 2023 16:57:20 +0800
yass (1.3.10-1) UNRELEASED; urgency=low

  * New bug-fix release.

 -- Chilledheart <hukeyue@hotmail.com>  Sun, 30 Jul 2023 16:33:43 +0800
yass (1.3.9-1) UNRELEASED; urgency=medium

  * Bump to chromium 116 dependents.
  * server: fix crash in hostname tlsext handling.

 -- Chilledheart <hukeyue@hotmail.com>  Sat, 22 Jul 2023 20:16:25 +0800
yass (1.3.8-1) UNRELEASED; urgency=high

  * CVE/http: Fix memory leak in nghttp2 codec.

 -- Chilledheart <hukeyue@hotmail.com>  Sun, 16 Jul 2023 17:03:45 +0800
yass (1.3.7-1) UNRELEASED; urgency=low

  * More complete IPv6 support.

 -- Chilledheart <hukeyue@hotmail.com>  Thu, 13 Jul 2023 11:06:45 +0800
yass (1.3.6-1) UNRELEASED; urgency=low

  * Improvement of performance over http2 (client).

 -- Chilledheart <hukeyue@hotmail.com>  Tue, 4 Jul 2023 18:20:16 +0800
yass (1.3.5-1) UNRELEASED; urgency=low

  * New bug-fix release.

 -- Chilledheart <hukeyue@hotmail.com>  Sun, 2 Jul 2023 16:31:01 +0800
yass (1.3.4-1) UNRELEASED; urgency=low

  * New bug-fix release.

 -- Chilledheart <hukeyue@hotmail.com>  Fri, 26 May 2023 10:01:20 +0800
yass (1.3.3-1) UNRELEASED; urgency=low

  * New bug-fix release.

 -- Chilledheart <hukeyue@hotmail.com>  Fri, 26 May 2023 10:01:20 +0800
yass (1.3.2-1) UNRELEASED; urgency=low

  * New bug-fix release.

 -- Chilledheart <hukeyue@hotmail.com>  Wed, 26 Apr 2023 13:39:13 +0800
yass (1.3.1-1) UNRELEASED; urgency=low

  * New bug-fix release.

 -- Chilledheart <hukeyue@hotmail.com>  Sun, 2 Apr 2023 19:36:43 +0800
yass (1.3.0-1) UNRELEASED; urgency=low

  * New HTTP TLS Implementation.

 -- Chilledheart <hukeyue@hotmail.com>  Mon, 13 Mar 2023 10:04:58 +0800
yass (1.2.7-1) UNRELEASED; urgency=low

  * New bug-fix release.

 -- Chilledheart <hukeyue@hotmail.com>  Wed, 8 Mar 2023 14:13:06 +0800
yass (1.2.6-1) UNRELEASED; urgency=low

  * New bug-fix release.

 -- Chilledheart <hukeyue@hotmail.com>  Wed, 1 Mar 2023 13:40:19 +0800
yass (1.2.5-1) UNRELEASED; urgency=low

  * New bug-fix release.

 -- Chilledheart <hukeyue@hotmail.com>  Thu, 16 Feb 2023 11:09:50 +0800
yass (1.2.4-1) UNRELEASED; urgency=low

  * New bug-fix release.

 -- Chilledheart <hukeyue@hotmail.com>  Sat, 11 Feb 2023 14:48:54 +0800
yass (1.2.3-1) UNRELEASED; urgency=low

  * New bug-fix release.

 -- Chilledheart <hukeyue@hotmail.com>  Fri, 10 Feb 2023 13:54:29 +0800
yass (1.2.2-1) UNRELEASED; urgency=low

  * New bug-fix release.

 -- Chilledheart <hukeyue@hotmail.com>  Wed, 8 Feb 2023 10:33:09 +0800
yass (1.2.1-1) UNRELEASED; urgency=low

  * New bug-fix release.

 -- Chilledheart <hukeyue@hotmail.com>  Fri, 3 Feb 2023 21:14:30 +0800
yass (1.2.0-1) UNRELEASED; urgency=medium

  * New HTTP2 Tunnel Proxy Support.

 -- Chilledheart <hukeyue@hotmail.com>  Sun, 29 Jan 2023 20:52:02 +0800
yass (1.1.0-1) UNRELEASED; urgency=low

  * New bug-fix release.

 -- Chilledheart <hukeyue@hotmail.com>  Tue, 10 Jan 2023 12:52:07 +0800
yass (1.0.0-1) UNRELEASED; urgency=medium

  * Initial release. (Closes: #4)

 -- Chilledheart <rwindz0@gmail.com>  Thu, 20 Jan 2022 22:13:08 -0500<|MERGE_RESOLUTION|>--- conflicted
+++ resolved
@@ -1,10 +1,8 @@
-<<<<<<< HEAD
 yass (1.5.0-1) UNRELEASED; urgency=low
 
   * New major release.
 
  -- Chilledheart <hukeyue@hotmail.com>  Sat, 2 Dec 2023 15:47:47 +0800
-=======
 yass (1.4.11-1) UNRELEASED; urgency=medium
 
   * Bump Clang.
@@ -12,7 +10,6 @@
   * Fix crash in resume from previous failure.
 
  -- Chilledheart <hukeyue@hotmail.com>  Mon, 4 Dec 2023 19:47:54 +0800
->>>>>>> 0c262b97
 yass (1.4.10-1) UNRELEASED; urgency=medium
 
   * Bump Clang and Abseil-Cpp.
