<<<<<<< HEAD
yass (1.6.5-1) UNRELEASED; urgency=medium
=======
yass (1.7.3-1) UNRELEASED; urgency=medium

  * c-ares: fix CVE-2024-25629

 -- Chilledheart <keeyou-cn@outlook.com>  Thu, 7 Mar 2024 14:25:50 +0800
yass (1.7.2-1) UNRELEASED; urgency=medium

  * c-ares: fix CVE-2024-25629

 -- Chilledheart <keeyou-cn@outlook.com>  Thu, 7 Mar 2024 13:50:38 +0800
yass (1.7.1-1) UNRELEASED; urgency=medium
>>>>>>> 6d7ffb53

  * cli: turn off redir mode by default

 -- Chilledheart <keeyou-cn@outlook.com>  Sat, 24 Feb 2024 13:26:57 +0800
<<<<<<< HEAD
=======
yass (1.7.0-1) UNRELEASED; urgency=medium

  * bump to chromium 123 dependents.

 -- Chilledheart <keeyou-cn@outlook.com>  Tue, 20 Feb 2024 19:14:59 +0800
>>>>>>> 6d7ffb53
yass (1.6.4-1) UNRELEASED; urgency=medium

  * ssl: add supplementary ca bundle support.

 -- Chilledheart <keeyou-cn@outlook.com>  Thu, 15 Feb 2024 12:26:57 +0800
yass (1.6.3-1) UNRELEASED; urgency=medium

  * bump to chromium 122 dependents.

 -- Chilledheart <keeyou-cn@outlook.com>  Sun, 4 Feb 2024 15:01:38 +0800
yass (1.6.2-1) UNRELEASED; urgency=medium

  * bump to chromium 122 dependents.

 -- Chilledheart <keeyou-cn@outlook.com>  Wed, 31 Jan 2024 17:07:15 +0800
yass (1.6.1-1) UNRELEASED; urgency=medium

  * bump to chromium 122 dependents.

 -- Chilledheart <keeyou-cn@outlook.com>  Wed, 24 Jan 2024 17:41:55 +0800
yass (1.6.0-1) UNRELEASED; urgency=medium

  * bump to chromium 122 dependents.

 -- Chilledheart <keeyou-cn@outlook.com>  Fri, 19 Jan 2024 11:43:39 +0800
yass (1.5.20-1) UNRELEASED; urgency=medium

  * ca-certificates: update for 20230311.3.95 release.

 -- Chilledheart <keeyou-cn@outlook.com>  Thu, 18 Jan 2024 16:56:37 +0800
yass (1.5.19-1) UNRELEASED; urgency=medium

  * gtk: quote the exec entry in autostart.

 -- Chilledheart <keeyou-cn@outlook.com>  Tue, 16 Jan 2024 19:06:55 +0800
yass (1.5.18-1) UNRELEASED; urgency=medium

  * net: code refactor.

 -- Chilledheart <keeyou-cn@outlook.com>  Fri, 12 Jan 2024 16:52:26 +0800
yass (1.5.17-1) UNRELEASED; urgency=medium

  * c-ares: defer c-ares init.

 -- Chilledheart <keeyou-cn@outlook.com>  Thu, 11 Jan 2024 19:15:43 +0800
yass (1.5.16-1) UNRELEASED; urgency=medium

  * c-ares: defer c-ares init.

 -- Chilledheart <keeyou-cn@outlook.com>  Wed, 10 Jan 2024 22:04:19 +0800
yass (1.5.15-1) UNRELEASED; urgency=medium

  * gcc: fix lto build under gold.

 -- Chilledheart <keeyou-cn@outlook.com>  Wed, 10 Jan 2024 10:25:22 +0800
yass (1.5.14-1) UNRELEASED; urgency=medium

  * ssl: enable client-side ssl session cache.
  * ssl: deduplicate all ceritificates.

 -- Chilledheart <keeyou-cn@outlook.com>  Mon, 8 Jan 2024 20:41:54 +0800
yass (1.5.13-1) UNRELEASED; urgency=medium

  * gtk: add server sni support.

 -- Chilledheart <keeyou-cn@outlook.com>  Sun, 7 Jan 2024 23:57:24 +0800
yass (1.5.12-1) UNRELEASED; urgency=medium

  * gtk: add server sni support.

 -- Chilledheart <keeyou-cn@outlook.com>  Sun, 7 Jan 2024 08:45:45 +0800
yass (1.5.11-1) UNRELEASED; urgency=medium

  * gtk: add server sni support.

 -- Chilledheart <keeyou-cn@outlook.com>  Sat, 6 Jan 2024 09:45:10 +0800
yass (1.5.10-1) UNRELEASED; urgency=medium

  * gtk: add server sni support.

 -- Chilledheart <keeyou-cn@outlook.com>  Fri, 5 Jan 2024 14:38:50 +0800
yass (1.5.9-1) UNRELEASED; urgency=medium

  * ca-certificates: load symbolic link as cert files.

 -- Chilledheart <keeyou-cn@outlook.com>  Wed, 3 Jan 2024 20:41:47 +0800
yass (1.5.8-1) UNRELEASED; urgency=medium

  * ca-certificates: load symbolic link as cert files.

 -- Chilledheart <keeyou-cn@outlook.com>  Wed, 3 Jan 2024 20:08:06 +0800
yass (1.5.7-1) UNRELEASED; urgency=medium

  * ca-certificates: update for 20230311.3.93 release.

 -- Chilledheart <keeyou-cn@outlook.com>  Wed, 27 Dec 2023 10:55:48 +0800
yass (1.5.6-1) UNRELEASED; urgency=low

  * man: add yass_cli and yass_server man pages.

 -- Chilledheart <keeyou-cn@outlook.com>  Tue, 19 Dec 2023 15:12:58 +0800
yass (1.5.5-1) UNRELEASED; urgency=low

  * ssl: use builtin ca bundle if system keystore fails.

 -- Chilledheart <keeyou-cn@outout.com>  Thu, 14 Dec 2023 14:10:00 +0800
yass (1.5.4-1) UNRELEASED; urgency=low

  * Fix bad F_SETFD calls.
  * gtk: update desktop database.

 -- Chilledheart <keeyou-cn@outlook.com>  Wed, 13 Dec 2023 10:54:38 +0800
yass (1.5.3-1) UNRELEASED; urgency=low

  * Fix linux thread name setting.

 -- Chilledheart <keeyou-cn@outlook.com>  Fri, 8 Dec 2023 14:56:17 +0800
yass (1.5.2-1) UNRELEASED; urgency=medium

  * Bump to chromium 121 dependents (updated).
  * Fix RPM releases.

 -- Chilledheart <keeyou-cn@outlook.com>  Tue, 5 Dec 2023 20:07:51 +0800
yass (1.5.1-1) UNRELEASED; urgency=medium

  * Bump to chromium 121 dependents.
  * Fix use cached configuration issue.
  * Fix crash in resume from previous failure.

 -- Chilledheart <keeyou-cn@outlook.com>  Mon, 4 Dec 2023 20:06:54 +0800
yass (1.5.0-1) UNRELEASED; urgency=low

  * New major release.

 -- Chilledheart <hukeyue@hotmail.com>  Sat, 2 Dec 2023 15:47:47 +0800
yass (1.4.12-1) UNRELEASED; urgency=medium

  * Fix bad F_SETFD calls.
  * gtk: update desktop database.

 -- Chilledheart <hukeyue@hotmail.com>  Sat, 2 Dec 2023 15:47:47 +0800
yass (1.4.11-1) UNRELEASED; urgency=medium

  * Bump Clang.
  * Fix use cached configuration issue.
  * Fix crash in resume from previous failure.

 -- Chilledheart <hukeyue@hotmail.com>  Sat, 2 Dec 2023 15:47:47 +0800
yass (1.4.10-1) UNRELEASED; urgency=medium

  * Bump Clang and Abseil-Cpp.
  * Use tcmalloc be default.
  * Misc fixes.

 -- Chilledheart <hukeyue@hotmail.com>  Sat, 2 Dec 2023 15:47:47 +0800
yass (1.4.9-1) UNRELEASED; urgency=medium

  * Fix startup failure on the first try since version 1.4.5.

 -- Chilledheart <hukeyue@hotmail.com>  Thu, 16 Nov 2023 13:47:59 +0800
yass (1.4.8-1) UNRELEASED; urgency=low

  * Some trivial changes.

 -- Chilledheart <hukeyue@hotmail.com>  Thu, 16 Nov 2023 11:27:25 +0800
yass (1.4.7-1) UNRELEASED; urgency=low

  * Bump to chromium 120 dependents.

 -- Chilledheart <hukeyue@hotmail.com>  Mon, 6 Nov 2023 09:58:00 +0800
yass (1.4.6-1) UNRELEASED; urgency=low

  * Better handling with SIGTERM signal.
  * Bump to chromium 119 dependents.

 -- Chilledheart <hukeyue@hotmail.com>  Mon, 23 Oct 2023 10:04:17 +0800
yass (1.4.5-1) UNRELEASED; urgency=low

  * Some trivial changes.

 -- Chilledheart <hukeyue@hotmail.com>  Thu, 5 Oct 2023 17:08:33 +0800
yass (1.4.4-1) UNRELEASED; urgency=low

  * Add chinese translation (GTK4).

 -- Chilledheart <hukeyue@hotmail.com>  Wed, 20 Sep 2023 11:34:16 +0800
yass (1.4.3-1) UNRELEASED; urgency=low

  * Add chinese translation.

 -- Chilledheart <hukeyue@hotmail.com>  Mon, 18 Sep 2023 11:18:19 +0800
yass (1.4.2-1) UNRELEASED; urgency=low

  * New minor release.

 -- Chilledheart <hukeyue@hotmail.com>  Fri, 15 Sep 2023 09:43:56 +0800
yass (1.4.1-1) UNRELEASED; urgency=low

  * Bump to chromium 118 dependents.

 -- Chilledheart <hukeyue@hotmail.com>  Thu, 14 Sep 2023 03:45:58 +0800
yass (1.4.0-1) UNRELEASED; urgency=low

  * New major release.

 -- Chilledheart <hukeyue@hotmail.com>  Thu, 24 Aug 2023 15:08:06 +0800
yass (1.3.15-1) UNRELEASED; urgency=low

  * Add support for legacy shadowsocks stream ciphers.
  * Bump to chromium 117 dependents.

 -- Chilledheart <hukeyue@hotmail.com>  Thu, 24 Aug 2023 15:08:06 +0800
yass (1.3.14-1) UNRELEASED; urgency=low

  * Prepare for downstream build.

 -- Chilledheart <hukeyue@hotmail.com>  Fri, 11 Aug 2023 13:56:41 +0800
yass (1.3.13-1) UNRELEASED; urgency=low

  * Prepare for downstream build.

 -- Chilledheart <hukeyue@hotmail.com>  Wed, 9 Aug 2023 20:10:05 +0800
yass (1.3.12-1) UNRELEASED; urgency=low

  * Prepare for downstream build.

 -- Chilledheart <hukeyue@hotmail.com>  Wed, 9 Aug 2023 19:50:27 +0800
yass (1.3.11-1) UNRELEASED; urgency=medium

  * Add system proxy support.

 -- Chilledheart <hukeyue@hotmail.com>  Sat, 5 Aug 2023 16:57:20 +0800
yass (1.3.10-1) UNRELEASED; urgency=low

  * New bug-fix release.

 -- Chilledheart <hukeyue@hotmail.com>  Sun, 30 Jul 2023 16:33:43 +0800
yass (1.3.9-1) UNRELEASED; urgency=medium

  * Bump to chromium 116 dependents.
  * server: fix crash in hostname tlsext handling.

 -- Chilledheart <hukeyue@hotmail.com>  Sat, 22 Jul 2023 20:16:25 +0800
yass (1.3.8-1) UNRELEASED; urgency=high

  * CVE/http: Fix memory leak in nghttp2 codec.

 -- Chilledheart <hukeyue@hotmail.com>  Sun, 16 Jul 2023 17:03:45 +0800
yass (1.3.7-1) UNRELEASED; urgency=low

  * More complete IPv6 support.

 -- Chilledheart <hukeyue@hotmail.com>  Thu, 13 Jul 2023 11:06:45 +0800
yass (1.3.6-1) UNRELEASED; urgency=low

  * Improvement of performance over http2 (client).

 -- Chilledheart <hukeyue@hotmail.com>  Tue, 4 Jul 2023 18:20:16 +0800
yass (1.3.5-1) UNRELEASED; urgency=low

  * New bug-fix release.

 -- Chilledheart <hukeyue@hotmail.com>  Sun, 2 Jul 2023 16:31:01 +0800
yass (1.3.4-1) UNRELEASED; urgency=low

  * New bug-fix release.

 -- Chilledheart <hukeyue@hotmail.com>  Fri, 26 May 2023 10:01:20 +0800
yass (1.3.3-1) UNRELEASED; urgency=low

  * New bug-fix release.

 -- Chilledheart <hukeyue@hotmail.com>  Fri, 26 May 2023 10:01:20 +0800
yass (1.3.2-1) UNRELEASED; urgency=low

  * New bug-fix release.

 -- Chilledheart <hukeyue@hotmail.com>  Wed, 26 Apr 2023 13:39:13 +0800
yass (1.3.1-1) UNRELEASED; urgency=low

  * New bug-fix release.

 -- Chilledheart <hukeyue@hotmail.com>  Sun, 2 Apr 2023 19:36:43 +0800
yass (1.3.0-1) UNRELEASED; urgency=low

  * New HTTP TLS Implementation.

 -- Chilledheart <hukeyue@hotmail.com>  Mon, 13 Mar 2023 10:04:58 +0800
yass (1.2.7-1) UNRELEASED; urgency=low

  * New bug-fix release.

 -- Chilledheart <hukeyue@hotmail.com>  Wed, 8 Mar 2023 14:13:06 +0800
yass (1.2.6-1) UNRELEASED; urgency=low

  * New bug-fix release.

 -- Chilledheart <hukeyue@hotmail.com>  Wed, 1 Mar 2023 13:40:19 +0800
yass (1.2.5-1) UNRELEASED; urgency=low

  * New bug-fix release.

 -- Chilledheart <hukeyue@hotmail.com>  Thu, 16 Feb 2023 11:09:50 +0800
yass (1.2.4-1) UNRELEASED; urgency=low

  * New bug-fix release.

 -- Chilledheart <hukeyue@hotmail.com>  Sat, 11 Feb 2023 14:48:54 +0800
yass (1.2.3-1) UNRELEASED; urgency=low

  * New bug-fix release.

 -- Chilledheart <hukeyue@hotmail.com>  Fri, 10 Feb 2023 13:54:29 +0800
yass (1.2.2-1) UNRELEASED; urgency=low

  * New bug-fix release.

 -- Chilledheart <hukeyue@hotmail.com>  Wed, 8 Feb 2023 10:33:09 +0800
yass (1.2.1-1) UNRELEASED; urgency=low

  * New bug-fix release.

 -- Chilledheart <hukeyue@hotmail.com>  Fri, 3 Feb 2023 21:14:30 +0800
yass (1.2.0-1) UNRELEASED; urgency=medium

  * New HTTP2 Tunnel Proxy Support.

 -- Chilledheart <hukeyue@hotmail.com>  Sun, 29 Jan 2023 20:52:02 +0800
yass (1.1.0-1) UNRELEASED; urgency=low

  * New bug-fix release.

 -- Chilledheart <hukeyue@hotmail.com>  Tue, 10 Jan 2023 12:52:07 +0800
yass (1.0.0-1) UNRELEASED; urgency=medium

  * Initial release. (Closes: #4)

 -- Chilledheart <rwindz0@gmail.com>  Thu, 20 Jan 2022 22:13:08 -0500<|MERGE_RESOLUTION|>--- conflicted
+++ resolved
@@ -1,6 +1,3 @@
-<<<<<<< HEAD
-yass (1.6.5-1) UNRELEASED; urgency=medium
-=======
 yass (1.7.3-1) UNRELEASED; urgency=medium
 
   * c-ares: fix CVE-2024-25629
@@ -12,19 +9,15 @@
 
  -- Chilledheart <keeyou-cn@outlook.com>  Thu, 7 Mar 2024 13:50:38 +0800
 yass (1.7.1-1) UNRELEASED; urgency=medium
->>>>>>> 6d7ffb53
 
   * cli: turn off redir mode by default
 
  -- Chilledheart <keeyou-cn@outlook.com>  Sat, 24 Feb 2024 13:26:57 +0800
-<<<<<<< HEAD
-=======
 yass (1.7.0-1) UNRELEASED; urgency=medium
 
   * bump to chromium 123 dependents.
 
  -- Chilledheart <keeyou-cn@outlook.com>  Tue, 20 Feb 2024 19:14:59 +0800
->>>>>>> 6d7ffb53
 yass (1.6.4-1) UNRELEASED; urgency=medium
 
   * ssl: add supplementary ca bundle support.
