--- conflicted
+++ resolved
@@ -1,31 +1,20 @@
-<<<<<<< HEAD
-yass (1.12.5-1) UNRELEASED; urgency=medium
-=======
 yass (1.13.2-1) UNRELEASED; urgency=medium
->>>>>>> 70630912
 
   * some trivial changes.
 
  -- Chilledheart <keeyou-cn@outlook.com>  Mon, 9 Sep 2024 08:58:40 +0800
-<<<<<<< HEAD
-yass (1.12.4-1) UNRELEASED; urgency=medium
-=======
 yass (1.13.1-1) UNRELEASED; urgency=medium
->>>>>>> 70630912
 
   * ui: add tcp congestion algorithm in option dialog.
   * qt: update windows title and shortcuts in menu.
   * gtk: update windows title.
 
  -- Chilledheart <keeyou-cn@outlook.com>  Sun, 1 Sep 2024 14:29:10 +0800
-<<<<<<< HEAD
-=======
 yass (1.13.0-1) UNRELEASED; urgency=medium
 
   * bump to chromium 129 dependents.
 
  -- Chilledheart <keeyou-cn@outlook.com>  Tue, 20 Aug 2024 13:46:02 +0800
->>>>>>> 70630912
 yass (1.12.3-1) UNRELEASED; urgency=medium
 
   * gtk4: fix crash.
