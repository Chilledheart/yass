--- conflicted
+++ resolved
@@ -1,20 +1,8 @@
-<<<<<<< HEAD
-yass (1.8.7-1) UNRELEASED; urgency=medium
-=======
 yass (1.9.5-1) UNRELEASED; urgency=medium
->>>>>>> ad9781a9
 
   * ui: provide an option to turn on post quantum kyber.
 
  -- Chilledheart <keeyou-cn@outlook.com>  Tue, 7 May 2024 16:33:33 +0800
-<<<<<<< HEAD
-yass (1.8.6-1) UNRELEASED; urgency=medium
-
-  * ca-certificates: update for 20240203.3.98 release.
-
- -- Chilledheart <keeyou-cn@outlook.com>  Wed, 1 May 2024 16:59:35 +0800
-yass (1.8.5-1) UNRELEASED; urgency=medium
-=======
 yass (1.9.4-1) UNRELEASED; urgency=medium
 
   * ui: provide an option to turn on post quantum kyber.
@@ -27,28 +15,20 @@
 
  -- Chilledheart <keeyou-cn@outlook.com>  Wed, 1 May 2024 16:59:35 +0800
 yass (1.9.2-1) UNRELEASED; urgency=medium
->>>>>>> ad9781a9
 
   * net: fix broken --certificate_chain_file flag
 
  -- Chilledheart <keeyou-cn@outlook.com>  Mon, 29 Apr 2024 16:49:20 +0800
-<<<<<<< HEAD
-yass (1.8.4-1) UNRELEASED; urgency=medium
-=======
 yass (1.9.1-1) UNRELEASED; urgency=medium
->>>>>>> ad9781a9
 
   * net: fix cve-2024-32475
 
  -- Chilledheart <keeyou-cn@outlook.com>  Fri, 19 Apr 2024 12:36:43 +0800
-<<<<<<< HEAD
-=======
 yass (1.9.0-1) UNRELEASED; urgency=medium
 
   * bump to chromium 125 dependents.
 
  -- Chilledheart <keeyou-cn@outlook.com>  Tue, 16 Apr 2024 10:40:00 +0800
->>>>>>> ad9781a9
 yass (1.8.3-1) UNRELEASED; urgency=medium
 
   * net: add dot support
