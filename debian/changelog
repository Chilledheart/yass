--- conflicted
+++ resolved
@@ -1,14 +1,3 @@
-<<<<<<< HEAD
-yass (1.10.7-1) UNRELEASED; urgency=medium
-
-  * add qt5 build profile
-  * gtk3: add libappindicator3 and legacy tray icon support
-
- -- Chilledheart <keeyou-cn@outlook.com>  Tue, 25 Jun 2024 13:23:05 +0800
-yass (1.10.6-1) UNRELEASED; urgency=medium
-
-  * add gtk3/gtk4/qt6 build profile
-=======
 yass (1.11.4-1) UNRELEASED; urgency=medium
 
   * gui: add limit rate option.
@@ -35,7 +24,6 @@
 
   * bump to chromium 127 dependents
   * add gtk3/gtk4/qt6 build profile (source)
->>>>>>> 074c8c3b
 
  -- Chilledheart <keeyou-cn@outlook.com>  Tue, 11 Jun 2024 11:02:21 +0800
 yass (1.10.5-1) UNRELEASED; urgency=medium
