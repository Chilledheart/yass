--- conflicted
+++ resolved
@@ -2134,21 +2134,12 @@
     if (CMAKE_SYSTEM_PROCESSOR STREQUAL "loongarch64")
       message(STATUS "Blacklist gtk4 for loongarch64 target")
       set(USE_GTK4 OFF)
-<<<<<<< HEAD
     endif()
 
     if (GUI AND USE_GTK4)
       pkg_check_modules(GTK4 gtk4)
     endif()
 
-=======
-    endif()
-
-    if (GUI AND USE_GTK4)
-      pkg_check_modules(GTK4 gtk4)
-    endif()
-
->>>>>>> ad9781a9
     if (GUI AND USE_GTK4 AND GTK4_FOUND)
       set(GUI_FLAVOUR "gtk4")
       set(GUI_OTHER_FLAGS -Wno-deprecated-declarations)
@@ -2420,8 +2411,6 @@
 elseif (USE_TCMALLOC)
   message(STATUS "Compiling with bundled tcmalloc support")
 
-<<<<<<< HEAD
-=======
   set(GPERFTOOLS_BUILD_DEBUGALLOC OFF)
   set(gperftools_build_minimal ON)
   set(gperftools_build_benchmark OFF)
@@ -2459,7 +2448,6 @@
   endif()
 endif()
 
->>>>>>> ad9781a9
 # *****************************************************************************************
 #           re2 Library
 # *****************************************************************************************
