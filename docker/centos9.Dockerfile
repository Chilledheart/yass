--- conflicted
+++ resolved
@@ -10,10 +10,6 @@
     git make python39 bash coreutils gh \
     rpm-build rpm-devel rpmlint diffutils patch rpmdevtools \
     cmake ninja-build pkg-config golang \
-<<<<<<< HEAD
-    gtk3-devel curl-devel && \
-=======
     gtk4-devel curl-devel && \
->>>>>>> 4e4085c9
   yum clean all && \
   rm -rf /var/cache/yum && rm -rf /var/cache/dnf