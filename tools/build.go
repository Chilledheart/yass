package main

import (
	"archive/zip"
	"bufio"
	"bytes"
	"crypto/md5"
	"crypto/sha1"
	"crypto/sha256"
	"crypto/sha512"
	"encoding/base64"
	"encoding/hex"
	"errors"
	"flag"
	"fmt"
	"io"
	"io/ioutil"
	"os"
	"os/exec"
	"path/filepath"
	"reflect"
	"regexp"
	"runtime"
	"strconv"
	"strings"

	"github.com/golang/glog"
	"github.com/google/uuid"
)

var APPNAME = "yass"

var toolDir string
var projectDir string
var buildDir string
var tagFlag string
var fullTagFlag string

var dryRunFlag bool
var preCleanFlag bool
var noBuildFlag bool
var noConfigureFlag bool
var noPackagingFlag bool
var buildBenchmarkFlag bool
var runBenchmarkFlag bool
var buildTestFlag bool
var runTestFlag bool
var verboseFlag int

var cmakeBuildTypeFlag string
var cmakeBuildConcurrencyFlag int

var clangPath string
var useLibCxxFlag bool
var enableLtoFlag bool
<<<<<<< HEAD
=======
var useTcmallocFlag bool
>>>>>>> ad9781a9

var clangTidyModeFlag bool
var clangTidyExecutablePathFlag string

var macosxVersionMinFlag string
var macosxUniversalBuildFlag bool
var macosxKeychainPathFlag string
var macosxCodeSignIdentityFlag string

var iosVersionMinFlag string
var iosCodeSignIdentityFlag string
var iosDevelopmentTeamFlag string
var iosTestDeviceNameFlag string

var msvcTargetArchFlag string
var msvcCrtLinkageFlag string
var msvcAllowXpFlag bool

var freebsdAbiFlag int

var systemNameFlag string
var subSystemNameFlag string
var sysrootFlag string
var archFlag string

var armCpuFlag string

var variantFlag string

var mingwDir string
var mingwAllowXpFlag bool

var androidAppAbi string
var androidAbiTarget string
var androidApiLevel int

var androidSdkDir string
var androidNdkDir string

var harmonyAppAbi string
var harmonyAbiTarget string

var harmonyNdkDir string

func getAppName() string {
	if systemNameFlag == "windows" {
		return APPNAME + ".exe"
	} else if systemNameFlag == "darwin" || systemNameFlag == "ios" {
		return APPNAME + ".app"
	} else if systemNameFlag == "mingw" {
		return APPNAME + ".exe"
	} else if systemNameFlag == "android" {
		if APPNAME == "yass" {
			return "lib" + APPNAME + ".so"
		}
		return APPNAME
	} else {
		return APPNAME
	}
}

func getEnv(key string, fallback string) string {
	if value, ok := os.LookupEnv(key); ok {
		return value
	}
	return fallback
}

func getEnvBool(key string, fallback bool) bool {
	if value, ok := os.LookupEnv(key); ok {
		result, _ := strconv.ParseBool(value)
		return result
	}
	return fallback
}

func InitFlag() {
	_, filename, _, ok := runtime.Caller(1)

	if !ok {
		glog.Fatalf("source code not found")
	}

	toolDir = filepath.Dir(filename)
	projectDir = filepath.Dir(toolDir)

	// override defaults
	flag.Set("v", "2")
	flag.Set("alsologtostderr", "true")

	var flagNoPreClean bool

	flag.BoolVar(&dryRunFlag, "dry-run", false, "Generate build script but without actually running it")
	flag.BoolVar(&preCleanFlag, "pre-clean", true, "Clean the source tree before building")
	flag.BoolVar(&flagNoPreClean, "nc", false, "Don't Clean the source tree before building")
	flag.BoolVar(&noBuildFlag, "no-build", false, "Skip build step")
	flag.BoolVar(&noConfigureFlag, "no-configure", false, "Skip configure step")
	flag.BoolVar(&noPackagingFlag, "no-packaging", false, "Skip packaging step")
	flag.BoolVar(&buildBenchmarkFlag, "build-benchmark", false, "Build benchmarks")
	flag.BoolVar(&runBenchmarkFlag, "run-benchmark", false, "Build and run benchmarks")
	flag.BoolVar(&buildTestFlag, "build-test", false, "Build unittests")
	flag.BoolVar(&runTestFlag, "run-test", false, "Build and run unittests")
	flag.IntVar(&verboseFlag, "verbose", 0, "Run unittests with verbose level")

	flag.StringVar(&cmakeBuildTypeFlag, "cmake-build-type", getEnv("BUILD_TYPE", "Release"), "Set cmake build configuration")
	flag.IntVar(&cmakeBuildConcurrencyFlag, "cmake-build-concurrency", runtime.NumCPU(), "Set cmake build concurrency")

	builtClangPath, _ := filepath.Abs(filepath.Join(projectDir, "third_party", "llvm-build", "Release+Asserts"))
	flag.StringVar(&clangPath, "clang-path", builtClangPath, "Compiler clang's path")

	flag.BoolVar(&useLibCxxFlag, "use-libcxx", true, "Use Custom libc++")
	flag.BoolVar(&enableLtoFlag, "enable-lto", true, "Enable lto")
<<<<<<< HEAD
=======
	flag.BoolVar(&useTcmallocFlag, "use-tcmalloc", true, "Use tcmalloc if possible")
>>>>>>> ad9781a9

	flag.BoolVar(&clangTidyModeFlag, "clang-tidy-mode", getEnvBool("ENABLE_CLANG_TIDY", false), "Enable Clang Tidy Build")
	flag.StringVar(&clangTidyExecutablePathFlag, "clang-tidy-executable-path", getEnv("CLANG_TIDY_EXECUTABLE", ""), "Path to clang-tidy, only used by Clang Tidy Build")

	flag.StringVar(&macosxVersionMinFlag, "macosx-version-min", getEnv("MACOSX_DEPLOYMENT_TARGET", "10.14"), "Set Mac OS X deployment target, such as 10.15")
	flag.BoolVar(&macosxUniversalBuildFlag, "macosx-universal-build", getEnvBool("ENABLE_OSX_UNIVERSAL_BUILD", false), "Enable Mac OS X Universal Build")
	flag.StringVar(&macosxKeychainPathFlag, "macosx-keychain-path", getEnv("KEYCHAIN_PATH", ""), "During signing, only search for the signing identity in the keychain file specified")
	flag.StringVar(&macosxCodeSignIdentityFlag, "macosx-codesign-identity", getEnv("CODESIGN_IDENTITY", "-"), "Set Mac OS X CodeSign Identity")

	flag.StringVar(&iosVersionMinFlag, "ios-version-min", getEnv("MACOSX_DEPLOYMENT_TARGET", "13.0"), "Set iOS deployment target, such as 13.0")
	flag.StringVar(&iosCodeSignIdentityFlag, "ios-codesign-identity", getEnv("CODESIGN_IDENTITY", "-"), "Set iOS CodeSign Identity")
	flag.StringVar(&iosDevelopmentTeamFlag, "ios-development-team", getEnv("DEVELOPMENT_TEAM", ""), "Set iOS deployment team")
	flag.StringVar(&iosTestDeviceNameFlag, "ios-test-device-name", getEnv("IPHONE_NAME", ""), "Set iOS test device name")

	flag.StringVar(&msvcTargetArchFlag, "msvc-tgt-arch", getEnv("VSCMD_ARG_TGT_ARCH", "x64"), "Set Visual C++ Target Achitecture")
	flag.StringVar(&msvcCrtLinkageFlag, "msvc-crt-linkage", getEnv("MSVC_CRT_LINKAGE", "dynamic"), "Set Visual C++ CRT Linkage")
	flag.BoolVar(&msvcAllowXpFlag, "msvc-allow-xp", getEnvBool("MSVC_ALLOW_XP", false), "Enable Windows XP Build")

	flag.IntVar(&freebsdAbiFlag, "freebsd-abi", getFreebsdABI(11), "Select FreeBSD ABI")

	flag.StringVar(&systemNameFlag, "system", runtime.GOOS, "Specify host system name")
	flag.StringVar(&subSystemNameFlag, "subsystem", "", "Specify host subsystem name")
	flag.StringVar(&sysrootFlag, "sysroot", "", "Specify host sysroot, used in cross-compiling")
	flag.StringVar(&archFlag, "arch", runtime.GOARCH, "Specify host architecture")

	flag.StringVar(&armCpuFlag, "arm-cpu", "", "Specify ARM CPU Model Name if any")

	flag.StringVar(&variantFlag, "variant", "gui", "Specify variant, available: gui, cli, server")

	flag.StringVar(&mingwDir, "mingw-dir", "", "MinGW Dir Path")
	flag.BoolVar(&mingwAllowXpFlag, "mingw-allow-xp", false, "Enable Windows XP Build")

	flag.IntVar(&androidApiLevel, "android-api", 24, "Select Android API Level")
	flag.StringVar(&androidSdkDir, "android-sdk-dir", getEnv("ANDROID_SDK_ROOT", ""), "Android SDK Home Path")
	flag.StringVar(&androidNdkDir, "android-ndk-dir", getEnv("ANDROID_NDK_ROOT", "../third_party/android_toolchain"), "Android NDK Home Path")

	flag.StringVar(&harmonyNdkDir, "harmony-ndk-dir", getEnv("HARMONY_NDK_ROOT", ""), "OpenHarmony NDK Home Path")

	flag.Parse()

	if flagNoPreClean {
		preCleanFlag = false
	}

	// clang-tidy complains about parse error
	if clangTidyModeFlag {
		macosxUniversalBuildFlag = false
		noPackagingFlag = true
	}

	// For compatiblity
	systemNameFlag = strings.ToLower(systemNameFlag)

	if variantFlag == "gui" {
		APPNAME = "yass"
	} else if variantFlag == "cli" {
		APPNAME = "yass_cli"
	} else if variantFlag == "server" {
		APPNAME = "yass_server"
	} else if variantFlag == "benchmark" {
		APPNAME = "yass_benchmark"
	} else if variantFlag == "test" {
		APPNAME = "yass_test"
	} else {
		glog.Fatalf("Invalid variant: %s", variantFlag)
	}
}

func prebuildFindSourceDirectory() {
	glog.Info("PreStage -- Find Source Directory")
	glog.Info("======================================================================")
	err := os.Chdir(projectDir)
	if err != nil {
		glog.Fatalf("%v", err)
	}
	if _, err = os.Stat("CMakeLists.txt"); errors.Is(err, os.ErrNotExist) {
		glog.Fatalf("Cannot find top dir of the source tree")
	}

	if _, err = os.Stat(".git"); err == nil {
		cmd := exec.Command("git", "describe", "--abbrev=0", "--tags", "HEAD")
		var outb, errb bytes.Buffer
		cmd.Stdout = &outb
		cmd.Stderr = &errb
		err = cmd.Run()
		if err == nil {
			tagFlag = strings.TrimSpace(outb.String())
		}
	}

	if err != nil {
		tagContent, err := ioutil.ReadFile("TAG")
		if err != nil {
			glog.Fatalf("%v", err)
		}
		tagFlag = strings.TrimSpace(string(tagContent))
	}

	if _, err = os.Stat(".git"); err == nil {
		cmd := exec.Command("git", "describe", "--tags", "HEAD")
		var outb, errb bytes.Buffer
		cmd.Stdout = &outb
		cmd.Stderr = &errb
		err = cmd.Run()
		if err == nil {
			fullTagFlag = strings.TrimSpace(outb.String())
		}
	}

	if err != nil {
		var subtagContent []byte
		subtagContent, err = ioutil.ReadFile("SUBTAG")
		if err != nil {
			glog.Fatalf("%v", err)
		}
		subtagFlag := strings.TrimSpace(string(subtagContent))

		var lastChangeContent []byte
		lastChangeContent, err = ioutil.ReadFile("LAST_CHANGE")
		if err != nil {
			glog.Fatalf("%v", err)
		}
		lastChangeFlag := strings.TrimSpace(string(lastChangeContent))[:8]

		fullTagFlag = fmt.Sprintf("%s-%s-%s", tagFlag, subtagFlag, lastChangeFlag)
	}

	if systemNameFlag == "windows" && msvcTargetArchFlag != "" {
		osSuffix := ""
		if msvcAllowXpFlag {
			osSuffix = "-winxp"
		}
		buildDir = fmt.Sprintf("build-msvc%s-%s-%s", osSuffix, msvcTargetArchFlag, msvcCrtLinkageFlag)
	} else if systemNameFlag == "mingw" {
		osSuffix := ""
		if mingwAllowXpFlag {
			osSuffix = "-winxp"
		}
		buildDir = fmt.Sprintf("build-%s%s-%s", systemNameFlag, osSuffix, archFlag)
	} else if systemNameFlag == "freebsd" {
		buildDir = fmt.Sprintf("build-%s%d-%s", systemNameFlag, freebsdAbiFlag, archFlag)
	} else if systemNameFlag == "android" {
		buildDir = fmt.Sprintf("build-%s%d-%s", systemNameFlag, androidApiLevel, archFlag)
	} else if systemNameFlag == "ios" {
		buildDir = fmt.Sprintf("build-%s-%s", systemNameFlag, archFlag)
		if subSystemNameFlag != "" {
			buildDir = fmt.Sprintf("build-%s-%s-%s", systemNameFlag, subSystemNameFlag, archFlag)
		}
	} else {
		arch := archFlag
		if systemNameFlag == "darwin" && macosxUniversalBuildFlag {
			arch = "universal"
		}
		buildDir = fmt.Sprintf("build-%s-%s", systemNameFlag, arch)
		if subSystemNameFlag != "" {
			buildDir = fmt.Sprintf("build-%s-%s-%s", systemNameFlag, subSystemNameFlag, arch)
		}
	}
	buildDir, err = filepath.Abs(buildDir)
	if err != nil {
		glog.Fatalf("%v", err)
	}

	glog.V(2).Infof("Set build directory %s", buildDir)
	if _, err := os.Stat(buildDir); err == nil {
		if preCleanFlag {
			err := os.RemoveAll(buildDir)
			if err != nil {
				glog.Fatalf("%v", err)
			}
			glog.V(2).Infof("Removed previous build directory %s", buildDir)
		}
	}
	if _, err := os.Stat(buildDir); errors.Is(err, os.ErrNotExist) {
		err := os.Mkdir(buildDir, 0777)
		if err != nil {
			glog.Fatalf("%v", err)
		}
	}
	glog.V(1).Infof("Changed to build directory %s", buildDir)
	err = os.Chdir(buildDir)
	if err != nil {
		glog.Fatalf("%v", err)
	}
}

func getLLVMTargetTripleMSVC(msvcTargetArch string) string {
	if msvcTargetArch == "x86" {
		return "i686-pc-windows-msvc"
	} else if msvcTargetArch == "x64" {
		return "x86_64-pc-windows-msvc"
	} else if msvcTargetArch == "arm" {
		// lld-link doesn't accept this triple
		// cmake_args.extend(["-DCMAKE_LINKER=link"])
		return "arm-pc-windows-msvc"
	} else if msvcTargetArch == "arm64" {
		return "arm64-pc-windows-msvc"
	}
	glog.Fatalf("Invalid msvcTargetArch: %s", msvcTargetArch)
	return ""
}

func getMinGWTargetAndAppAbi(arch string) (string, string) {
	if arch == "x86" || arch == "i686" {
		return "i686-w64-mingw32", "i686"
	} else if arch == "x64" || arch == "x86_64" || arch == "amd64" {
		return "x86_64-w64-mingw32", "x86_64"
	} else if arch == "arm64" || arch == "aarch64" {
		return "aarch64-w64-mingw32", "aarch64"
	}
	glog.Fatalf("Invalid MinGW arch: %s", arch)
	return "", ""
}

// build/config/android/abi.gni
func getAndroidTargetAndAppAbi(arch string) (string, string) {
	if arch == "x64" {
		return "x86_64-linux-android", "x86_64"
	} else if arch == "x86" {
		return "i686-linux-android", "x86"
	} else if arch == "arm64" {
		return "aarch64-linux-android", "arm64-v8a"
	} else if arch == "arm" {
		// armeabi for armv6
		return "arm-linux-androideabi", "armeabi-v7a"
	} else if arch == "mipsel" {
		return "mipsel-linux-android", "mips"
	} else if arch == "mips64el" {
		return "mips64el-linux-android", "mips64"
	} else if arch == "riscv64" {
		return "riscv64-linux-android", "riscv64"
	}
	glog.Fatalf("Invalid arch: %s", arch)
	return "", ""
}

// ohos.toolchain.cmake
func getHarmonyTargetAndAppAbi(arch string) (string, string) {
	if arch == "x64" {
		return "x86_64-linux-ohos", "x86_64"
	} else if arch == "arm64" {
		return "aarch64-linux-ohos", "arm64-v8a"
	} else if arch == "arm" {
		// armeabi for armv6
		return "arm-linux-ohos", "armeabi-v7a"
	}
	glog.Fatalf("Invalid arch: %s", arch)
	return "", ""
}

// https://docs.rust-embedded.org/embedonomicon/compiler-support.html
func getGNUTargetTypeAndArch(arch string, subsystem string) (string, string) {
	if arch == "amd64" || arch == "x86_64" {
		if subsystem == "musl" {
			return "x86_64-linux-musl", "x86_64"
		}
		return "x86_64-linux-gnu", "x86_64"
	} else if arch == "x86" {
		if subsystem == "musl" {
			return "i686-linux-musl", "i686"
		}
		return "i686-linux-gnu", "i686"
	} else if arch == "i386" || arch == "i486" || arch == "i586" || arch == "i686" {
		if subsystem == "musl" {
			return fmt.Sprintf("%s-linux-musl", arch), arch
		}
		return fmt.Sprintf("%s-linux-gnu", arch), arch
	} else if arch == "arm64" || arch == "aarch64" {
		if subsystem == "musl" {
			return "aarch64-linux-musl", "aarch64"
		}
		return "aarch64-linux-gnu", "aarch64"
	} else if arch == "armel" {
		if subsystem == "musl" {
			return "arm-linux-musleabi", "armel"
		}
		return "arm-linux-gnueabi", "armel"
	} else if arch == "arm" || arch == "armhf" {
		if subsystem == "musl" {
			return "arm-linux-musleabihf", "armhf"
		}
		return "arm-linux-gnueabihf", "armhf"
	} else if arch == "mips" {
		if subsystem == "musl" {
			return "mips-linux-musl", "mips"
		}
		return "mips-linux-gnu", "mips"
	} else if arch == "mips64" {
		if subsystem == "musl" {
			return "mips64-linux-muslabi64", "mips64"
		}
		return "mips64-linux-gnuabi64", "mips64"
	} else if arch == "mipsel" {
		if subsystem == "musl" {
			return "mipsel-linux-musl", "mipsel"
		}
		return "mipsel-linux-gnu", "mipsel"
	} else if arch == "mips64el" {
		if subsystem == "musl" {
			return "mips64el-linux-muslabi64", "mips64el"
		}
		return "mips64el-linux-gnuabi64", "mips64el"
	} else if arch == "loongarch64" {
		return "loongarch64-linux-gnu", "loongarch64"
	} else if arch == "riscv64" {
		return "riscv64-linux-gnu", "riscv64"
	} else if arch == "riscv32" {
		return "riscv32-linux-gnu", "riscv32"
	}
	glog.Fatalf("Invalid arch: %s", arch)
	return "", ""
}

func getLLVMVersion() string {
	entries, err := ioutil.ReadDir(filepath.Join(clangPath, "lib", "clang"))
	if err != nil {
		glog.Fatalf("%v", err)
	}
	var llvm_version string
	for _, entry := range entries {
		llvm_version = entry.Name()
	}
	if llvm_version == "" {
		glog.Fatalf("toolchain not found")
	}
	return llvm_version
}

func getMinGWLLVMVersion(mingwDir string) string {
	entries, err := ioutil.ReadDir(filepath.Join(mingwDir, "lib", "clang"))
	if err != nil {
		glog.Fatalf("%v", err)
	}
	var llvm_version string
	for _, entry := range entries {
		llvm_version = entry.Name()
	}
	if llvm_version == "" {
		glog.Fatalf("toolchain not found")
	}
	return llvm_version
}

func getAndFixMinGWLibunwind(mingwDir string) {
	getAndFixLibunwind(fmt.Sprintf("%s/lib/clang/%s/lib/windows", mingwDir, getMinGWLLVMVersion(mingwDir)), "windows")
}

func getAndFixAndroidLibunwind(ndkDir string) {
	getAndFixLibunwind(fmt.Sprintf("%s/toolchains/llvm/prebuilt/%s-x86_64/lib64/clang/14.0.7/lib/linux", ndkDir, runtime.GOOS), "linux")
}

func getAndFixHarmonyLibunwind() {
	// FIX Runtime
	getAndFixLibunwind(fmt.Sprintf("%s/native/llvm/lib/clang/12.0.1/lib", harmonyNdkDir), "")
	// FIX libunwind
	target_path := fmt.Sprintf(filepath.Join(clangPath, "lib"))
	source_path := fmt.Sprintf("%s/native/llvm/lib", harmonyNdkDir)
	entries, err := ioutil.ReadDir(source_path)
	if err != nil {
		glog.Fatalf("%v", err)
	}
	for _, entry := range entries {
		if !strings.Contains(entry.Name(), "-ohos") {
			continue
		}
		if _, err = os.Lstat(filepath.Join(target_path, entry.Name())); err == nil {
			err = os.Remove(filepath.Join(target_path, entry.Name()))
			if err != nil {
				glog.Fatalf("%v", err)
			}
		}
		err = os.Symlink(filepath.Join(source_path, entry.Name()),
			filepath.Join(target_path, entry.Name()))
		if err != nil {
			glog.Fatalf("%v", err)
		}
		glog.Info("Created symbolic links at ", filepath.Join(target_path, entry.Name()))
	}
}

func getAndFixLibunwind(source_path string, subdir string) {
	if runtime.GOOS == "windows" {
		glog.Fatalf("Symbolic link is not supported on windows")
	}
	// ln -sf $PWD/third_party/android_toolchain/toolchains/llvm/prebuilt/linux-x86_64/lib64/clang/14.0.7/lib/linux/i386 third_party/llvm-build/Release+Asserts/lib/clang/18/lib/linux
	entries, err := ioutil.ReadDir(filepath.Join(clangPath, "lib", "clang"))
	if err != nil {
		glog.Fatalf("%v", err)
	}
	var llvm_version string
	for _, entry := range entries {
		llvm_version = entry.Name()
	}
	if llvm_version == "" {
		glog.Fatalf("toolchain not found")
	}
	source_path, err = filepath.Abs(source_path)
	if err != nil {
		glog.Fatalf("%v", err)
	}
	target_path := fmt.Sprintf(filepath.Join(clangPath, "lib", "clang", llvm_version, "lib", subdir))
	entries, err = ioutil.ReadDir(source_path)
	if err != nil {
		glog.Fatalf("%v", err)
	}
	if _, err = os.Stat(target_path); errors.Is(err, os.ErrNotExist) {
		err = os.Mkdir(target_path, 0777)
		if err != nil {
			glog.Fatalf("%v", err)
		}
	}
	for _, entry := range entries {
		if subdir == "" && entry.Name() == "linux" {
			continue
		}
		if _, err = os.Lstat(filepath.Join(target_path, entry.Name())); err == nil {
			err = os.Remove(filepath.Join(target_path, entry.Name()))
			if err != nil {
				glog.Fatalf("%v", err)
			}
		}
		err = os.Symlink(filepath.Join(source_path, entry.Name()),
			filepath.Join(target_path, entry.Name()))
		if err != nil {
			glog.Fatalf("%v", err)
		}
		glog.Info("Created symbolic links at ", filepath.Join(target_path, entry.Name()))
	}
}

func cmdStdinPipe(c *exec.Cmd) (*os.File, *os.File, error) {
	if c.Stdin != nil {
		return nil, nil, errors.New("exec: Stdin already set")
	}
	if c.Process != nil {
		return nil, nil, errors.New("exec: cmdStdinPipe after process started")
	}
	pr, pw, err := os.Pipe()
	if err != nil {
		return nil, nil, err
	}
	c.Stdin = pr
	return pw, pr, nil
}

func cmdStdoutStderrPipe(c *exec.Cmd) (*os.File, *os.File, error) {
	if c.Stdout != nil {
		return nil, nil, errors.New("exec: Stdout already set")
	}
	if c.Stderr != nil {
		return nil, nil, errors.New("exec: Stderr already set")
	}
	if c.Process != nil {
		return nil, nil, errors.New("exec: cmdStdoutStderrPipe after process started")
	}
	pr, pw, err := os.Pipe()
	if err != nil {
		return nil, nil, err
	}
	c.Stdout = pw
	c.Stderr = pw
	return pr, pw, nil
}

func cmdRun(args []string, check bool) {
	var cmd = exec.Command(args[0], args[1:]...)
	glog.V(2).Infof("Running command \"%v\"", args)
	if dryRunFlag {
		return
	}
	var stdin, stdinPipe, stdouterr, stdouterrPipe *os.File
	var err error
	stdin, stdinPipe, err = cmdStdinPipe(cmd)
	if err != nil {
		if !check {
			return
		}
		glog.Fatalf("%v", err)
	}
	stdouterr, stdouterrPipe, err = cmdStdoutStderrPipe(cmd)
	if err != nil {
		if !check {
			return
		}
		glog.Fatalf("%v", err)
	}
	err = cmd.Start()
	err = stdin.Close()
	if err != nil {
		if !check {
			return
		}
		glog.Fatalf("%v", err)
	}
	err = stdinPipe.Close()
	if err != nil {
		if !check {
			return
		}
		glog.Fatalf("%v", err)
	}
	err = stdouterrPipe.Close()
	if err != nil {
		if !check {
			return
		}
		glog.Fatalf("%v", err)
	}
	if err != nil {
		glog.Warningf("Command \"%v\" failed with %v", args, err)
		if !check {
			return
		}
		glog.Fatalf("%v", err)
	}
	scanner := bufio.NewScanner(stdouterr)
	scanner.Split(bufio.ScanLines)
	for scanner.Scan() {
		glog.Info(scanner.Text())
	}
	err = cmd.Wait()
	if err != nil {
		glog.Warningf("Command \"%v\" failed with %v", args, err)
		if !check {
			return
		}
		glog.Fatalf("%v", err)
	}
	err = stdouterr.Close()
	if err != nil {
		if !check {
			return
		}
		glog.Fatalf("%v", err)
	}
}

func cmdCheckOutput(args []string) string {
	var cmd = exec.Command(args[0], args[1:]...)
	glog.V(2).Infof("Running command \"%v\"", args)
	output, err := cmd.Output()
	if err != nil {
		glog.Fatalf("%v", err)
	}
	return string(output)
}

func buildStageGenerateBuildScript() {
	glog.Info("BuildStage -- Generate Build Script")
	glog.Info("======================================================================")
	var cmakeArgs []string
	if os.Getenv("CC") != "" {
		glog.Infof("Using overrided compiler %s", os.Getenv("CC"))
	} else if systemNameFlag == "ios" {
		glog.Infof("Using xcode's builtin compiler")
	} else if clangPath != "" {
		if systemNameFlag == "windows" {
			_clangClPath := filepath.Join(clangPath, "bin", "clang-cl.exe")
			if _, err := os.Stat(_clangClPath); errors.Is(err, os.ErrNotExist) {
				glog.Fatalf("Compiler %s not found", _clangClPath)
			}
			os.Setenv("CC", _clangClPath)
			os.Setenv("CXX", _clangClPath)
			glog.Infof("Using compiler %s", _clangClPath)
		} else if runtime.GOOS == "windows" {
			_clangPath := filepath.Join(clangPath, "bin", "clang.exe")
			_clangCxxPath := filepath.Join(clangPath, "bin", "clang++.exe")

			if _, err := os.Stat(_clangPath); errors.Is(err, os.ErrNotExist) {
				glog.Fatalf("Compiler %s not found", _clangPath)
			}
			os.Setenv("CC", _clangPath)
			os.Setenv("CXX", _clangCxxPath)
			glog.Infof("Using compiler %s", _clangPath)
		} else {
			_clangPath := filepath.Join(clangPath, "bin", "clang")
			_clangCxxPath := filepath.Join(clangPath, "bin", "clang++")

			if _, err := os.Stat(_clangPath); errors.Is(err, os.ErrNotExist) {
				glog.Fatalf("Compiler %s not found", _clangPath)
			}
			os.Setenv("CC", _clangPath)
			os.Setenv("CXX", _clangCxxPath)
			glog.Infof("Using compiler %s", _clangPath)
		}
	}
	cmakeArgs = append(cmakeArgs, "-DGUI=ON", "-DCLI=ON", "-DSERVER=ON")
	cmakeArgs = append(cmakeArgs, fmt.Sprintf("-DCMAKE_BUILD_TYPE=%s", cmakeBuildTypeFlag))
	if systemNameFlag == "ios" {
		cmakeArgs = append(cmakeArgs, "-G", "Xcode")
	} else {
		cmakeArgs = append(cmakeArgs, "-G", "Ninja")
	}
	if systemNameFlag != runtime.GOOS || sysrootFlag != "" || msvcTargetArchFlag != "x64" {
		cmakeArgs = append(cmakeArgs, "-DUSE_HOST_TOOLS=on")
	}
	if subSystemNameFlag == "musl" || subSystemNameFlag == "openwrt" {
		cmakeArgs = append(cmakeArgs, "-DUSE_MUSL=on")
	}
	if buildBenchmarkFlag || runBenchmarkFlag {
		cmakeArgs = append(cmakeArgs, "-DBUILD_BENCHMARKS=on")
	}
	if buildTestFlag || runTestFlag {
		cmakeArgs = append(cmakeArgs, "-DBUILD_TESTS=on")
	}
	if useLibCxxFlag {
		cmakeArgs = append(cmakeArgs, "-DUSE_LIBCXX=on")
	} else {
		cmakeArgs = append(cmakeArgs, "-DUSE_LIBCXX=off")
	}
	if enableLtoFlag {
		cmakeArgs = append(cmakeArgs, "-DENABLE_LTO=on")
	} else {
		cmakeArgs = append(cmakeArgs, "-DENABLE_LTO=off")
	}
	if clangTidyModeFlag {
		cmakeArgs = append(cmakeArgs, "-DENABLE_CLANG_TIDY=on", fmt.Sprintf("-DCLANG_TIDY_EXECUTABLE=%s", clangTidyExecutablePathFlag))
	}
	if systemNameFlag == "windows" {
		cmakeArgs = append(cmakeArgs, fmt.Sprintf("-DCROSS_TOOLCHAIN_FLAGS_TOOLCHAIN_FILE=%s\\Native.cmake", buildDir))
		// Guesting native LIB paths from host LIB paths
		var nativeLibPaths []string
		hostLibPaths := strings.Split(os.Getenv("LIB"), ";")
		for _, hostLibPath := range hostLibPaths {
			var nativeLibPath string
			if strings.Contains(strings.ToLower(hostLibPath), "v7.1a") {
				// Old Windows SDK looks like:
				// C:\Program Files (x86)\Microsoft SDKs\Windows\v7.1A\Lib
				// C:\Program Files (x86)\Microsoft SDKs\Windows\v7.1A\Lib\x64
				if strings.HasSuffix(strings.ToLower(hostLibPath), "lib") {
					nativeLibPath = filepath.Join(hostLibPath, "x64")
				} else {
					nativeLibPath = hostLibPath
				}

			} else {
				nativeLibPath = filepath.Join(filepath.Dir(hostLibPath), "x64")
			}
			nativeLibPaths = append(nativeLibPaths, strings.Replace(nativeLibPath, "\\", "/", -1))
		}
		nativeLIB := strings.Join(nativeLibPaths, ";")
		cmakeArgs = append(cmakeArgs, fmt.Sprintf("-DCROSS_TOOLCHAIN_FLAGS_NATIVE_LIB=%s", nativeLIB))

		useMsvcCl := getEnv("CC", "cl") == "cl"
		ccCompiler := getEnv("CC", "cl")
		cxxCompiler := getEnv("CXX", "cl")
		// Retarget cl based on current path
		if useMsvcCl {
			path, err := exec.LookPath(ccCompiler)
			if err != nil {
				fmt.Println("Could not find path of cl")
				glog.Fatalf("%v", err)
			}
			ccCompiler = filepath.Join(filepath.Dir(path), "..", "x64", "cl.exe")
			cxxCompiler = filepath.Join(filepath.Dir(path), "..", "x64", "cl.exe")
		}
		nativeToolChainContent := strings.Replace(fmt.Sprintf("set(CMAKE_C_COMPILER \"%s\")\n", ccCompiler), "\\", "/", -1)
		nativeToolChainContent += strings.Replace(fmt.Sprintf("set(CMAKE_CXX_COMPILER \"%s\")\n", cxxCompiler), "\\", "/", -1)
		nativeToolChainContent += "set(CMAKE_C_COMPILER_TARGET \"x86_64-pc-windows-msvc\")\n"
		nativeToolChainContent += "set(CMAKE_CXX_COMPILER_TARGET \"x86_64-pc-windows-msvc\")\n"
		err := ioutil.WriteFile("Native.cmake", []byte(nativeToolChainContent), 0666)
		if err != nil {
			glog.Fatalf("%v", err)
		}

		cmakeArgs = append(cmakeArgs, fmt.Sprintf("-DMSVC_CRT_LINKAGE=%s", msvcCrtLinkageFlag))
		if msvcAllowXpFlag {
			cmakeArgs = append(cmakeArgs, "-DALLOW_XP=ON")
		} else {
			cmakeArgs = append(cmakeArgs, "-DALLOW_XP=OFF")
		}
		// Some compilers are inherently cross-compilers, such as Clang and the QNX QCC compiler.
		// The CMAKE_<LANG>_COMPILER_TARGET can be set to pass a value to those supported compilers when compiling.
		// see https://cmake.org/cmake/help/latest/variable/CMAKE_LANG_COMPILER_TARGET.html
		targetTriple := getLLVMTargetTripleMSVC(msvcTargetArchFlag)
		if strings.Contains(os.Getenv("CC"), "clang-cl") {
			cmakeArgs = append(cmakeArgs, fmt.Sprintf("-DCMAKE_C_COMPILER_TARGET=%s", targetTriple))
			cmakeArgs = append(cmakeArgs, fmt.Sprintf("-DCMAKE_CXX_COMPILER_TARGET=%s", targetTriple))
		}
		if msvcTargetArchFlag == "arm" || msvcTargetArchFlag == "arm64" {
			cmakeArgs = append(cmakeArgs, fmt.Sprintf("-DCMAKE_ASM_FLAGS=--target=%s", targetTriple))
		}
		if useTcmallocFlag {
			cmakeArgs = append(cmakeArgs, "-DUSE_TCMALLOC=on")
		} else {
			cmakeArgs = append(cmakeArgs, "-DUSE_TCMALLOC=off")
		}
	}

	if systemNameFlag == "darwin" {
		cmakeArgs = append(cmakeArgs, fmt.Sprintf("-DCMAKE_OSX_DEPLOYMENT_TARGET=%s", macosxVersionMinFlag))
		if macosxUniversalBuildFlag {
			cmakeArgs = append(cmakeArgs, "-DCMAKE_OSX_ARCHITECTURES=arm64;x86_64")
		} else {
			if archFlag == "x64" || archFlag == "x86_64" || archFlag == "amd64" {
				cmakeArgs = append(cmakeArgs, "-DCMAKE_SYSTEM_PROCESSOR=x86_64")
				cmakeArgs = append(cmakeArgs, "-DCMAKE_OSX_ARCHITECTURES=x86_64")
			} else if archFlag == "arm64" {
				cmakeArgs = append(cmakeArgs, "-DCMAKE_SYSTEM_PROCESSOR=arm64")
				cmakeArgs = append(cmakeArgs, "-DCMAKE_OSX_ARCHITECTURES=arm64")
			} else if archFlag == "" {
				// nop
			} else {
				glog.Fatalf("Invalid archFlag: %s", archFlag)
			}
		}
	}

	if systemNameFlag == "mingw" {
		if mingwDir != "" {
			glog.Infof("Using llvm-mingw dir %s", mingwDir)
			glog.Infof("Using clang dir %s", clangPath)
		} else {
			mingwDir = clangPath
			glog.Infof("Using llvm-mingw dir %s", clangPath)
			glog.Infof("Using clang inside llvm-mingw dir %s", mingwDir)
		}
		cmakeArgs = append(cmakeArgs, fmt.Sprintf("-DCROSS_TOOLCHAIN_FLAGS_TOOLCHAIN_FILE=%s/Native.cmake", buildDir))

		ccCompiler := os.Getenv("CC")
		cxxCompiler := os.Getenv("CXX")
		nativeToolChainContent := strings.Replace(fmt.Sprintf("set(CMAKE_C_COMPILER \"%s\")\n", ccCompiler), "\\", "/", -1)
		nativeToolChainContent += strings.Replace(fmt.Sprintf("set(CMAKE_CXX_COMPILER \"%s\")\n", cxxCompiler), "\\", "/", -1)
		err := ioutil.WriteFile("Native.cmake", []byte(nativeToolChainContent), 0666)
		if err != nil {
			glog.Fatalf("%v", err)
		}

		targetTriple, targetAbi := getMinGWTargetAndAppAbi(archFlag)
		cmakeArgs = append(cmakeArgs, fmt.Sprintf("-DHOST_OS=%s", runtime.GOOS))
		cmakeArgs = append(cmakeArgs, fmt.Sprintf("-DCMAKE_TOOLCHAIN_FILE=%s/../cmake/platforms/MinGW.cmake", buildDir))
		cmakeArgs = append(cmakeArgs, fmt.Sprintf("-DLLVM_SYSROOT=%s", clangPath))
		cmakeArgs = append(cmakeArgs, fmt.Sprintf("-DMINGW_SYSROOT=%s", mingwDir))
		cmakeArgs = append(cmakeArgs, fmt.Sprintf("-DGCC_SYSTEM_PROCESSOR=%s", targetAbi))
		cmakeArgs = append(cmakeArgs, fmt.Sprintf("-DGCC_TARGET=%s", targetTriple))

		if mingwAllowXpFlag {
			cmakeArgs = append(cmakeArgs, "-DALLOW_XP=ON")
			// we need msvcrt runtime for windows xp build
			if targetAbi == "i686" {
				cmakeArgs = append(cmakeArgs, "-DMINGW_MSVCRT100=ON")
			}
			cmakeArgs = append(cmakeArgs, "-DMINGW_WORKAROUND=ON")
			llvm_version := getLLVMVersion()
			clang_rt_suffix := targetAbi
			if targetAbi == "i686" {
				clang_rt_suffix = "i386"
			}
			cmakeArgs = append(cmakeArgs, fmt.Sprintf("-DMINGW_COMPILER_RT=%s/lib/clang/%s/lib/windows/libclang_rt.builtins-%s.a", clangPath, llvm_version, clang_rt_suffix))
		} else {
			cmakeArgs = append(cmakeArgs, "-DALLOW_XP=OFF")
		}

		if mingwDir != clangPath {
			getAndFixMinGWLibunwind(mingwDir)
		}
		if useTcmallocFlag {
			cmakeArgs = append(cmakeArgs, "-DUSE_TCMALLOC=on")
		} else {
			cmakeArgs = append(cmakeArgs, "-DUSE_TCMALLOC=off")
		}
	}

	if systemNameFlag == "ios" {
		cmakeArgs = append(cmakeArgs, fmt.Sprintf("-DCMAKE_TOOLCHAIN_FILE=%s/../cmake/platforms/ios.toolchain.cmake", buildDir))
		cmakeArgs = append(cmakeArgs, fmt.Sprintf("-DDEPLOYMENT_TARGET=%s", iosVersionMinFlag))
		// FIXME ios doens't support c-ares
		cmakeArgs = append(cmakeArgs, fmt.Sprintf("-DUSE_CARES=%s", "OFF"))
		platform := "OS"
		if subSystemNameFlag == "simulator" {
			if archFlag == "x86" {
				platform = "SIMULATOR"
			} else if archFlag == "x64" || archFlag == "x86_64" || archFlag == "amd64" {
				platform = "SIMULATOR64"
			} else if archFlag == "arm64" {
				platform = "SIMULATORARM64"
			} else {
				glog.Fatalf("Invalid archFlag: %s", archFlag)
			}
			cmakeArgs = append(cmakeArgs, fmt.Sprintf("-DXCODE_CODESIGN_IDENTITY=%s", iosCodeSignIdentityFlag))
			cmakeArgs = append(cmakeArgs, fmt.Sprintf("-DXCODE_DEPLOYMENT_TEAM=%s", iosDevelopmentTeamFlag))
			glog.Info("No Packaging supported for simulator, disabling...")
			noPackagingFlag = true
		} else if subSystemNameFlag != "" {
			glog.Fatalf("Invalid subSystemNameFlag: %s", subSystemNameFlag)
		} else {
			if archFlag == "arm" {
				platform = "OS"
			} else if archFlag == "arm64" {
				platform = "OS64"
			} else {
				glog.Fatalf("Invalid archFlag: %s", archFlag)
			}
			cmakeArgs = append(cmakeArgs, fmt.Sprintf("-DXCODE_CODESIGN_IDENTITY=%s", iosCodeSignIdentityFlag))
			cmakeArgs = append(cmakeArgs, fmt.Sprintf("-DXCODE_DEPLOYMENT_TEAM=%s", iosDevelopmentTeamFlag))
		}

		cmakeArgs = append(cmakeArgs, fmt.Sprintf("-DPLATFORM=%s", platform))
	}

	if systemNameFlag == "android" {
		// see #751
		cmakeArgs = append(cmakeArgs, "-DUSE_BUILTIN_CA_BUNDLE_CRT=off")
		if _, err := os.Stat(androidNdkDir); errors.Is(err, os.ErrNotExist) {
			glog.Fatalf("Android Ndk Directory at %s demanded", androidNdkDir)
		}
		glog.Infof("Using android ndk dir %s", androidNdkDir)
		androidAbiTarget, androidAppAbi = getAndroidTargetAndAppAbi(archFlag)
		cmakeArgs = append(cmakeArgs, fmt.Sprintf("-DCMAKE_TOOLCHAIN_FILE=%s/../cmake/platforms/Android.cmake", buildDir))
		cmakeArgs = append(cmakeArgs, fmt.Sprintf("-DANDROID_ABI=%s", androidAppAbi))
		cmakeArgs = append(cmakeArgs, fmt.Sprintf("-DANDROID_ABI_TARGET=%s", androidAbiTarget))
		cmakeArgs = append(cmakeArgs, fmt.Sprintf("-DANDROID_API_VERSION=%d", androidApiLevel))
		cmakeArgs = append(cmakeArgs, fmt.Sprintf("-DANDROID_NDK_ROOT=%s", androidNdkDir))
		cmakeArgs = append(cmakeArgs, fmt.Sprintf("-DANDROID_CURRENT_OS=%s", runtime.GOOS))

		cmakeArgs = append(cmakeArgs, fmt.Sprintf("-DLLVM_SYSROOT=%s", clangPath))
		cmakeArgs = append(cmakeArgs, fmt.Sprintf("-DGCC_SYSTEM_PROCESSOR=%s", androidAppAbi))
		cmakeArgs = append(cmakeArgs, fmt.Sprintf("-DGCC_TARGET=%s%d", androidAbiTarget, androidApiLevel))
		// FIXME patch llvm toolchain to find libunwind.a
		getAndFixAndroidLibunwind(androidNdkDir)
		cmakeArgs = append(cmakeArgs, fmt.Sprintf("-DENABLE_FORTIFY=on"))
	}

	if systemNameFlag == "harmony" {
		cmakeArgs = append(cmakeArgs, "-DUSE_BUILTIN_CA_BUNDLE_CRT=off")
		if harmonyNdkDir == "" {
			glog.Fatalf("Harmony Ndk Directory demanded")
		}
		// FIXME harmony doens't support c-ares
		cmakeArgs = append(cmakeArgs, fmt.Sprintf("-DUSE_CARES=%s", "OFF"))
		harmonyAbiTarget, harmonyAppAbi = getHarmonyTargetAndAppAbi(archFlag)
		cmakeArgs = append(cmakeArgs, fmt.Sprintf("-DCMAKE_TOOLCHAIN_FILE=%s/../cmake/platforms/Harmony.cmake", buildDir))
		// hard-coded
		cmakeArgs = append(cmakeArgs, fmt.Sprintf("-DOHOS_APILEVEL=%s", "9"))
		cmakeArgs = append(cmakeArgs, fmt.Sprintf("-DOHOS_ARCH=%s", harmonyAppAbi))

		cmakeArgs = append(cmakeArgs, fmt.Sprintf("-DOHOS_SDK_NATIVE=%s/native", harmonyNdkDir))
		cmakeArgs = append(cmakeArgs, fmt.Sprintf("-DLLVM_SYSROOT=%s", clangPath))
		getAndFixHarmonyLibunwind()
		cmakeArgs = append(cmakeArgs, fmt.Sprintf("-DENABLE_FORTIFY=on"))
	}

	if systemNameFlag == "linux" && sysrootFlag != "" {
		subsystem := subSystemNameFlag
		if subSystemNameFlag == "openwrt" {
			subsystem = "musl"
		}
		if subsystem == "musl" {
			cmakeArgs = append(cmakeArgs, "-DUSE_BUILTIN_CA_BUNDLE_CRT=off")
		}
		gnuType, gnuArch := getGNUTargetTypeAndArch(archFlag, subsystem)
		cmakeArgs = append(cmakeArgs, fmt.Sprintf("-DCMAKE_TOOLCHAIN_FILE=%s/../cmake/platforms/Linux.cmake", buildDir))
		var pkgConfigPath = filepath.Join(sysrootFlag, "usr", "lib", "pkgconfig")
		pkgConfigPath += ";" + filepath.Join(sysrootFlag, "usr", "share", "pkgconfig")
		if err := os.Setenv("PKG_CONFIG_PATH", pkgConfigPath); err != nil {
			glog.Fatalf("%v", err)
		}
		cmakeArgs = append(cmakeArgs, fmt.Sprintf("-DLLVM_SYSROOT=%s", clangPath))
		cmakeArgs = append(cmakeArgs, fmt.Sprintf("-DGCC_SYSROOT=%s", sysrootFlag))
		cmakeArgs = append(cmakeArgs, fmt.Sprintf("-DGCC_SYSTEM_PROCESSOR=%s", gnuArch))
		cmakeArgs = append(cmakeArgs, fmt.Sprintf("-DGCC_TARGET=%s", gnuType))
		if (archFlag == "arm64" || archFlag == "aarch64") && armCpuFlag != "" {
			cmakeArgs = append(cmakeArgs, fmt.Sprintf("-DARM_CPU=%s", armCpuFlag))
		}
		if subsystem == "" {
<<<<<<< HEAD
			cmakeArgs = append(cmakeArgs, fmt.Sprintf("-DUSE_TCMALLOC=on"))
=======
			if useTcmallocFlag {
				cmakeArgs = append(cmakeArgs, "-DUSE_TCMALLOC=on")
			} else {
				cmakeArgs = append(cmakeArgs, "-DUSE_TCMALLOC=off")
			}
>>>>>>> ad9781a9
			// for compatibility, we build only gtk3 package for now
			cmakeArgs = append(cmakeArgs, fmt.Sprintf("-DUSE_GTK4=off"))
		}
		cmakeArgs = append(cmakeArgs, fmt.Sprintf("-DENABLE_FORTIFY=on"))
	}

	if systemNameFlag == "freebsd" && sysrootFlag != "" {
		var llvmTarget string
		var llvmArch string

		if archFlag == "amd64" || archFlag == "x86_64" {
			llvmTarget = "x86_64-freebsd"
			llvmArch = "x86_64"
		} else if archFlag == "x86" || archFlag == "i386" {
			llvmTarget = "i386-freebsd"
			llvmArch = "i386"
		} else if archFlag == "aarch64" || archFlag == "arm64" {
			llvmTarget = "aarch64-freebsd"
			llvmArch = "aarch64"
		} else {
			glog.Fatalf("Invalid arch: %s", archFlag)
		}
		llvmTarget = fmt.Sprintf("%s%d", llvmTarget, freebsdAbiFlag)
		cmakeArgs = append(cmakeArgs, fmt.Sprintf("-DCMAKE_TOOLCHAIN_FILE=%s/../cmake/platforms/FreeBSD.cmake", buildDir))
		var pkgConfigPath = filepath.Join(sysrootFlag, "usr", "libdata", "pkgconfig")
		pkgConfigPath += ";" + filepath.Join(sysrootFlag, "usr", "local", "libdata", "pkgconfig")
		if err := os.Setenv("PKG_CONFIG_PATH", pkgConfigPath); err != nil {
			glog.Fatalf("%v", err)
		}
		cmakeArgs = append(cmakeArgs, fmt.Sprintf("-DFREEBSD_ABI_VERSION=%d", freebsdAbiFlag))
		cmakeArgs = append(cmakeArgs, fmt.Sprintf("-DLLVM_SYSROOT=%s", clangPath))
		cmakeArgs = append(cmakeArgs, fmt.Sprintf("-DGCC_SYSROOT=%s", sysrootFlag))
		cmakeArgs = append(cmakeArgs, fmt.Sprintf("-DGCC_SYSTEM_PROCESSOR=%s", llvmArch))
		cmakeArgs = append(cmakeArgs, fmt.Sprintf("-DGCC_TARGET=%s", llvmTarget))
		cmakeArgs = append(cmakeArgs, fmt.Sprintf("-DENABLE_FORTIFY=on"))
<<<<<<< HEAD
=======
		if useTcmallocFlag {
			cmakeArgs = append(cmakeArgs, "-DUSE_TCMALLOC=on")
		} else {
			cmakeArgs = append(cmakeArgs, "-DUSE_TCMALLOC=off")
		}
>>>>>>> ad9781a9
	}
	cmakeCmd := append([]string{"cmake", ".."}, cmakeArgs...)
	if noConfigureFlag {
		return
	}
	cmdRun(cmakeCmd, true)
}

func renameByUnlink(src string, dst string) error {
	if _, err := os.Stat(dst); err == nil {
		err = os.RemoveAll(dst)
		if err != nil {
			return err
		}
	}

	return os.Rename(src, dst)
}

func buildStageExecuteBuildScript() {
	glog.Info("BuildStage -- Execute Build Script")
	glog.Info("======================================================================")
	cmakeCmd := []string{"cmake", "--build", ".",
		"--config", cmakeBuildTypeFlag,
		"--parallel", fmt.Sprintf("%d", cmakeBuildConcurrencyFlag),
		"--target", APPNAME}
	if !(systemNameFlag == "ios" && (runBenchmarkFlag || runTestFlag)) {
		cmdRun(cmakeCmd, true)
	}
	if buildBenchmarkFlag || runBenchmarkFlag {
		cmakeCmd := []string{"cmake", "--build", ".",
			"--config", cmakeBuildTypeFlag,
			"--parallel", fmt.Sprintf("%d", cmakeBuildConcurrencyFlag),
			"--target", "yass_benchmark"}
		if !(systemNameFlag == "ios" && runBenchmarkFlag) {
			cmdRun(cmakeCmd, true)
		}
	}
	if runBenchmarkFlag {
		if systemNameFlag == "ios" && subSystemNameFlag == "simulator" {
			xcodeCmd := []string{"xcodebuild", "test", "-configuration", cmakeBuildTypeFlag,
				"-jobs", fmt.Sprintf("%d", cmakeBuildConcurrencyFlag),
				"-scheme", "yass", "-destination", "platform=iOS Simulator,name=iPhone 15 Pro"}
			if !runTestFlag {
				cmdRun(xcodeCmd, true)
			}
		} else if systemNameFlag == "ios" {
			xcodeCmd := []string{"xcodebuild", "test", "-configuration", cmakeBuildTypeFlag,
				"-jobs", fmt.Sprintf("%d", cmakeBuildConcurrencyFlag),
				"-scheme", "yass", "-destination", "platform=iOS,name=" + iosTestDeviceNameFlag}
			if !runTestFlag {
				cmdRun(xcodeCmd, true)
			}
		} else {
			checkCmd := []string{"./yass_benchmark"}
			if verboseFlag > 0 {
				checkCmd = []string{"./yass_benchmark", "-v", fmt.Sprintf("%d", verboseFlag), "-logtostderr"}
			}
			cmdRun(checkCmd, true)
		}
	}
	if buildTestFlag || runTestFlag {
		cmakeCmd := []string{"cmake", "--build", ".",
			"--config", cmakeBuildTypeFlag,
			"--parallel", fmt.Sprintf("%d", cmakeBuildConcurrencyFlag),
			"--target", "yass_test"}
		if !(systemNameFlag == "ios" && runTestFlag) {
			cmdRun(cmakeCmd, true)
		}
	}
	if runTestFlag {
		if systemNameFlag == "ios" && subSystemNameFlag == "simulator" {
			xcodeCmd := []string{"xcodebuild", "test", "-configuration", cmakeBuildTypeFlag,
				"-jobs", fmt.Sprintf("%d", cmakeBuildConcurrencyFlag),
				"-scheme", "yass", "-destination", "platform=iOS Simulator,name=iPhone 15 Pro"}
			cmdRun(xcodeCmd, true)
		} else if systemNameFlag == "ios" {
			xcodeCmd := []string{"xcodebuild", "test", "-configuration", cmakeBuildTypeFlag,
				"-jobs", fmt.Sprintf("%d", cmakeBuildConcurrencyFlag),
				"-scheme", "yass", "-destination", "platform=iOS,name=" + iosTestDeviceNameFlag}
			cmdRun(xcodeCmd, true)
		} else {
			checkCmd := []string{"./yass_test"}
			if verboseFlag > 0 {
				checkCmd = []string{"./yass_test", "-v", fmt.Sprintf("%d", verboseFlag), "-logtostderr"}
			}
			cmdRun(checkCmd, true)
		}
	}
	// FIXME move to cmake (required by Xcode generator)
	if systemNameFlag == "darwin" {
		if _, err := os.Stat(filepath.Join(cmakeBuildTypeFlag, getAppName())); err == nil {
			err := renameByUnlink(filepath.Join(cmakeBuildTypeFlag, getAppName()), getAppName())
			glog.Fatalf("%v", err)
		}
	}
}

func GetWin32SearchPath() []string {
	// no search when using libc++,
	// TODO test under shaded libc++

	// VCToolsVersion:PlatformToolchainversion:VisualStudioVersion
	//  14.30-14.3?:v143:Visual Studio 2022
	//  14.20-14.29:v142:Visual Studio 2019
	//  14.10-14.19:v141:Visual Studio 2017
	//  14.00-14.00:v140:Visual Studio 2015
	//
	//  From wiki: https://en.wikipedia.org/wiki/Microsoft_Visual_C%2B%2B
	//  https://docs.microsoft.com/en-us/cpp/preprocessor/predefined-macros?view=msvc-170#microsoft-specific-predefined-macros
	//  6.00    Visual Studio 6.0                          1200
	//  7.00    Visual Studio .NET 2002 (7.0)              1300
	//  7.10    Visual Studio .NET 2003 (7.1)              1310
	//  8.00    Visual Studio 2005 (8.0)                   1400
	//  9.00    Visual Studio 2008 (9.0)                   1500
	//  10.00   Visual Studio 2010 (10.0)                  1600
	//  12.00   Visual Studio 2013 (12.0)                  1800
	//  14.00   Visual Studio 2015 (14.0)                  1900
	//  14.10   Visual Studio 2017 RTW (15.0)              1910
	//  14.11   Visual Studio 2017 version 15.3            1911
	//  14.12   Visual Studio 2017 version 15.5            1912
	//  14.13   Visual Studio 2017 version 15.6            1913
	//  14.14   Visual Studio 2017 version 15.7            1914
	//  14.15   Visual Studio 2017 version 15.8            1915
	//  14.16   Visual Studio 2017 version 15.9            1916
	//  14.20   Visual Studio 2019 RTW (16.0)              1920
	//  14.21   Visual Studio 2019 version 16.1            1921
	//  14.22   Visual Studio 2019 version 16.2            1922
	//  14.23   Visual Studio 2019 version 16.3            1923
	//  14.24   Visual Studio 2019 version 16.4            1924
	//  14.25   Visual Studio 2019 version 16.5            1925
	//  14.26   Visual Studio 2019 version 16.6            1926
	//  14.27   Visual Studio 2019 version 16.7            1927
	//  14.28   Visual Studio 2019 version 16.8, 16.9      1928
	//  14.29   Visual Studio 2019 version 16.10, 16.11    1929
	//  14.30   Visual Studio 2022 RTW (17.0)              1930
	//  14.31   Visual Studio 2022 version 17.1            1931
	//
	//  Visual Studio 2015 is not supported by this script due to
	//  the missing environment variable VCToolsVersion
	vctoolsVersionStr := os.Getenv("VCToolsVersion")
	var vctoolsVersion float64
	if len(vctoolsVersionStr) >= 4 {
		// for vc141 or above, VCToolsVersion=14.??.xxxx
		vctoolsVersion, _ = strconv.ParseFloat(vctoolsVersionStr[:5], 32)
	} else {
		// for vc140 or below, VCToolsVersion=14.0
		vctoolsVersion, _ = strconv.ParseFloat(vctoolsVersionStr, 32)
	}

	var platformToolchainVersion string
	if vctoolsVersion >= 14.30 {
		platformToolchainVersion = "143"
	} else if vctoolsVersion >= 14.20 && vctoolsVersion < 14.30 {
		platformToolchainVersion = "142"
	} else if vctoolsVersion >= 14.10 && vctoolsVersion < 14.20 {
		platformToolchainVersion = "141"
	} else if vctoolsVersion >= 14.00 && vctoolsVersion < 14.10 {
		platformToolchainVersion = "140"
	} else {
		glog.Fatalf("unsupported vctoolchain version %f", vctoolsVersion)
	}

	// Environment variable VCToolsRedistDir isn't correct when it doesn't match
	// Visual Studio's default toolchain.
	// according to microsoft's design issue, don't use it.
	//
	// for example:
	//
	// VCINSTALLDIR=C:\Program Files\Microsoft Visual Studio\2022\Enterprise\VC\
	// VCToolsInstallDir=C:\Program Files\Microsoft Visual Studio\2022\Enterprise\VC\Tools\MSVC\14.16.27023\
	// VCToolsRedistDir=C:\Program Files\Microsoft Visual Studio\2022\Enterprise\VC\Redist\MSVC\14.30.30704\
	//
	// for vc140 it's:
	// C:\Program Files (x86)\Microsoft Visual Studio 14.0\VC\redist
	var vcredistDir string
	if vctoolsVersion >= 14.30 {
		vcredistDir = os.Getenv("VCToolsRedistDir")
	} else if vctoolsVersion >= 14.20 && vctoolsVersion < 14.30 {
		vcredistDir = filepath.Join(os.Getenv("VCINSTALLDIR"), "Redist", "MSVC", os.Getenv("VCToolsVersion"))
		// fallback
		if _, err := os.Stat(vcredistDir); errors.Is(err, os.ErrNotExist) {
			vcredistDir = filepath.Join(os.Getenv("VCINSTALLDIR"), "Redist", "MSVC", "14.29.30133")
		}
	} else if vctoolsVersion >= 14.10 && vctoolsVersion < 14.20 {
		vcredistDir = filepath.Join(os.Getenv("VCINSTALLDIR"), "Redist", "MSVC", os.Getenv("VCToolsVersion"))
		// fallback
		if _, err := os.Stat(vcredistDir); errors.Is(err, os.ErrNotExist) {
			vcredistDir = filepath.Join(os.Getenv("VCINSTALLDIR"), "Redist", "MSVC", "14.16.27012")
		}
	} else if vctoolsVersion >= 14.00 && vctoolsVersion < 14.10 {
		vcredistDir = filepath.Join(os.Getenv("VCINSTALLDIR"), "redist")
	} else {
		vcredistDir = ""
	}

	// Search Path (VC Runtime and MFC) (vctoolsVersion newer than v140)
	// C:\Program Files\Microsoft Visual Studio\2022\Enterprise\VC\Redist\MSVC\14.30.30704\debug_nonredist\x86\Microsoft.VC143.DebugMFC
	// C:\Program Files\Microsoft Visual Studio\2022\Enterprise\VC\Redist\MSVC\14.30.30704\debug_nonredist\x86\Microsoft.VC143.DebugCRT
	// C:\Program Files\Microsoft Visual Studio\2022\Enterprise\VC\Redist\MSVC\14.30.30704\x86\Microsoft.VC143.MFCLOC
	// C:\Program Files\Microsoft Visual Studio\2022\Enterprise\VC\Redist\MSVC\14.30.30704\x86\Microsoft.VC143.MFC
	// C:\Program Files\Microsoft Visual Studio\2022\Enterprise\VC\Redist\MSVC\14.30.30704\x86\Microsoft.VC143.CRT
	searchDirs := []string{
		filepath.Join(vcredistDir, "debug_nonredist", msvcTargetArchFlag, fmt.Sprintf("Microsoft.VC%s.DebugMFC", platformToolchainVersion)),
		filepath.Join(vcredistDir, "debug_nonredist", msvcTargetArchFlag, fmt.Sprintf("Microsoft.VC%s.DebugCRT", platformToolchainVersion)),
		filepath.Join(vcredistDir, msvcTargetArchFlag, fmt.Sprintf("Microsoft.VC%s.MFCLOC", platformToolchainVersion)),
		filepath.Join(vcredistDir, msvcTargetArchFlag, fmt.Sprintf("Microsoft.VC%s.MFC", platformToolchainVersion)),
		filepath.Join(vcredistDir, msvcTargetArchFlag, fmt.Sprintf("Microsoft.VC%s.CRT", platformToolchainVersion)),
	}

	// remove the trailing slash
	sdkVersionInt := os.Getenv("WindowsSDKVersion")
	sdkVersion := sdkVersionInt[:len(sdkVersionInt)-1]
	sdkBaseDir := os.Getenv("WindowsSdkDir")

	// Search Path (UCRT)
	//
	// Please note The UCRT files are not redistributable for ARM64 Win32.
	// https://chromium.googlesource.com/chromium/src/+/lkgr/build/win/BUILD.gn
	// C:\Program Files (x86)\Windows Kits\10\bin\10.0.19041.0\x86\ucrt
	// C:\Program Files (x86)\Windows Kits\10\Redist\10.0.19041.0\ucrt\DLLS\x86
	// C:\Program Files (x86)\Windows Kits\10\ExtensionSDKs\Microsoft.UniversalCRT.Debug\10.0.19041.0\Redist\Debug\x86
	searchDirs = append(searchDirs, filepath.Join(sdkBaseDir, "bin", sdkVersion, msvcTargetArchFlag, "ucrt"))
	searchDirs = append(searchDirs, filepath.Join(sdkBaseDir, "Redist", sdkVersion, "ucrt", "DLLS", msvcTargetArchFlag))
	searchDirs = append(searchDirs, filepath.Join(sdkBaseDir, "ExtensionSDKs", "Microsoft.UniversalCRT.Debug", sdkVersion, "Redist", "Debug", msvcTargetArchFlag))

	// Fallback search path for XP (v140_xp, v141_xp)
	// Refer to #27, https://github.com/Chilledheart/yass/issues/27
	// $project_root\third_party\vcredist\x86
	if vctoolsVersion >= 14.00 && vctoolsVersion < 14.20 {
		path, _ := filepath.Abs(filepath.Join("..", "third_party", "vcredist", msvcTargetArchFlag))
		searchDirs = append(searchDirs, path)
	}
	return searchDirs
}

// The output of dumpbin /dependents is like below:
// Microsoft (R) COFF/PE Dumper Version 14.30.30709.0
// Copyright (C) Microsoft Corporation.  All rights reserved.
// Dump of file arm64-windows-yass.exe
// File Type: EXECUTABLE IMAGE
//
//	Image has the following dependencies:
//	  WS2_32.dll
//	  GDI32.dll
//	  SHELL32.dll
//	  KERNEL32.dll
//	  USER32.dll
//	  ADVAPI32.dll
//	  MSVCP140.dll
//	  MSWSOCK.dll
//	  mfc140u.dll
//	  dbghelp.dll
//	  VCRUNTIME140.dll
//	  api-ms-win-crt-runtime-l1-1-0.dll
//	  api-ms-win-crt-heap-l1-1-0.dll
//	  api-ms-win-crt-stdio-l1-1-0.dll
//	  api-ms-win-crt-math-l1-1-0.dll
//	  api-ms-win-crt-time-l1-1-0.dll
//	  api-ms-win-crt-filesystem-l1-1-0.dll
//	  api-ms-win-crt-convert-l1-1-0.dll
//	  api-ms-win-crt-environment-l1-1-0.dll
//	  api-ms-win-crt-string-l1-1-0.dll
//	  api-ms-win-crt-locale-l1-1-0.dll
//	Summary
//	     15000 .data
//	      4000 .pdata
//	     2C000 .rdata
//	      2000 .reloc
//	     12000 .rsrc
//	     71000 .text
func GetDependenciesByDumpbin(path string, searchDirs []string) ([]string, []string) {
	lines := strings.Split(cmdCheckOutput([]string{"dumpbin", "/nologo", "/dependents", path}), "\n")
	dlls := []string{}
	resolvedDlls := []string{}
	unresolvedDlls := []string{}
	systemDlls := []string{"WS2_32.dll", "GDI32.dll", "SHELL32.dll", "USER32.dll",
		"ADVAPI32.dll", "MSWSOCK.dll", "dbghelp.dll", "KERNEL32.dll",
		"ole32.dll", "OLEAUT32.dll", "SHLWAPI.dll", "IMM32.dll",
		"UxTheme.dll", "PROPSYS.dll", "dwmapi.dll", "WININET.dll",
		"OLEACC.dll", "ODBC32.dll", "oledlg.dll", "urlmon.dll",
		"MSIMG32.dll", "WINMM.dll", "CRYPT32.dll", "gdiplus.dll",
		"COMCTL32.dll", "RASAPI32.dll", "IPHLPAPI.DLL",
		"WINHTTP.dll", "VERSION.dll", "POWRPROF.dll",
	}
	systemDllsMap := make(map[string]struct{})
	for _, dll := range systemDlls {
		systemDllsMap[strings.ToLower(dll)] = struct{}{}
	}

	p := regexp.MustCompile("(?i)    (\\S+.dll)")
	for _, line := range lines {
		matches := p.FindStringSubmatch(line)
		if len(matches) > 1 {
			_, ok := systemDllsMap[strings.ToLower(matches[1])]
			if !ok {
				dlls = append(dlls, matches[1])
			}
		}
	}

	// append crt dlls
	if msvcCrtLinkageFlag == "dynamic" {
		vctoolsVersionStr := os.Getenv("VCToolsVersion")
		var vctoolsVersion float64
		if len(vctoolsVersionStr) >= 4 {
			// for vc141 or above, VCToolsVersion=14.??.xxxx
			vctoolsVersion, _ = strconv.ParseFloat(vctoolsVersionStr[:5], 32)
		} else {
			// for vc140 or below, VCToolsVersion=14.0
			vctoolsVersion, _ = strconv.ParseFloat(vctoolsVersionStr, 32)
		}

		if vctoolsVersion >= 14.30 {
			if msvcTargetArchFlag == "x64" || msvcTargetArchFlag == "arm64" {
				dlls = append(dlls, "concrt140.dll", "msvcp140.dll", "msvcp140_1.dll", "msvcp140_2.dll",
					"msvcp140_atomic_wait.dll", "msvcp140_codecvt_ids.dll", "vccorlib140.dll", "vcruntime140.dll", "vcruntime140_1.dll")
			} else if msvcTargetArchFlag == "x86" {
				dlls = append(dlls, "concrt140.dll", "msvcp140.dll", "msvcp140_1.dll", "msvcp140_2.dll",
					"msvcp140_atomic_wait.dll", "msvcp140_codecvt_ids.dll", "vccorlib140.dll", "vcruntime140.dll")
			}
		} else if vctoolsVersion >= 14.20 && vctoolsVersion < 14.30 {
			if msvcTargetArchFlag == "x64" || msvcTargetArchFlag == "arm64" {
				dlls = append(dlls, "concrt140.dll", "msvcp140.dll", "msvcp140_1.dll", "msvcp140_2.dll",
					"msvcp140_atomic_wait.dll", "msvcp140_codecvt_ids.dll", "vccorlib140.dll", "vcruntime140.dll", "vcruntime140_1.dll")
			} else if msvcTargetArchFlag == "x86" {
				dlls = append(dlls, "concrt140.dll", "msvcp140.dll", "msvcp140_1.dll", "msvcp140_2.dll",
					"msvcp140_atomic_wait.dll", "msvcp140_codecvt_ids.dll", "vccorlib140.dll", "vcruntime140.dll")
			}
		} else if vctoolsVersion >= 14.10 && vctoolsVersion < 14.20 {
			if msvcTargetArchFlag == "x64" {
				dlls = append(dlls, "concrt140.dll", "msvcp140.dll", "msvcp140_1.dll", "msvcp140_2.dll",
					"vccorlib140.dll", "vcruntime140.dll")
			} else if msvcTargetArchFlag == "x86" {
				dlls = append(dlls, "concrt140.dll", "msvcp140.dll", "msvcp140_1.dll", "msvcp140_2.dll",
					"vccorlib140.dll", "vcruntime140.dll")
			}
		} else if vctoolsVersion >= 14.00 && vctoolsVersion < 14.10 {
			if msvcTargetArchFlag == "x64" {
				dlls = append(dlls, "concrt140.dll", "msvcp140.dll", "msvcp140_1.dll", "msvcp140_2.dll",
					"vccorlib140.dll", "vcruntime140.dll")
			} else if msvcTargetArchFlag == "x86" {
				dlls = append(dlls, "concrt140.dll", "msvcp140.dll", "msvcp140_1.dll", "msvcp140_2.dll",
					"vccorlib140.dll", "vcruntime140.dll")
			}
		} else {
			// nop
		}

		if cmakeBuildTypeFlag == "Debug" {
			dlls = append(dlls, "ucrtbased.dll")
		} else {
			dlls = append(dlls, "ucrtbase.dll")
			dlls = append(dlls, "api-ms-win-crt-conio-l1-1-0.dll",
				"api-ms-win-crt-convert-l1-1-0.dll",
				"api-ms-win-crt-environment-l1-1-0.dll",
				"api-ms-win-crt-filesystem-l1-1-0.dll",
				"api-ms-win-crt-heap-l1-1-0.dll",
				"api-ms-win-crt-locale-l1-1-0.dll",
				"api-ms-win-crt-math-l1-1-0.dll",
				"api-ms-win-crt-multibyte-l1-1-0.dll",
				"api-ms-win-crt-private-l1-1-0.dll",
				"api-ms-win-crt-process-l1-1-0.dll",
				"api-ms-win-crt-runtime-l1-1-0.dll",
				"api-ms-win-crt-stdio-l1-1-0.dll",
				"api-ms-win-crt-string-l1-1-0.dll",
				"api-ms-win-crt-time-l1-1-0.dll",
				"api-ms-win-crt-utility-l1-1-0.dll")
		}

	}

	for _, dll := range dlls {
		resolved := false
		for _, searchDir := range searchDirs {
			d := filepath.Join(searchDir, dll)
			if _, err := os.Stat(d); !errors.Is(err, os.ErrNotExist) {
				resolvedDlls = append(resolvedDlls, d)
				resolved = true
				break
			}
		}
		if !resolved {
			unresolvedDlls = append(unresolvedDlls, dll)
		}
	}
	return resolvedDlls, unresolvedDlls
}

func postStateCopyDependedLibraries() {
	glog.Info("PostState -- Copy Depended Libraries")
	glog.Info("======================================================================")
	searchDirs := []string{}
	if systemNameFlag == "windows" {
		searchDirs = append(searchDirs, GetWin32SearchPath()...)
		for _, searchDir := range searchDirs {
			glog.Infof("--- %s", searchDir)
		}
		deps, unresolvedDeps := GetDependenciesByDumpbin(getAppName(), searchDirs)

		hasCrashpad := true
		if _, err := os.Stat("crashpad_handler.exe"); errors.Is(err, os.ErrNotExist) {
			hasCrashpad = false
		}
		if hasCrashpad {
			deps = append(deps, "crashpad_handler.exe")
		}

		depsMap := make(map[string]struct{})
		for _, dep := range deps {
			depsMap[dep] = struct{}{}
		}
		for true {
			depsExtended := deps
			for _, dep := range deps {
				depDeps, depUnresolvedDeps := GetDependenciesByDumpbin(dep, searchDirs)
				depsExtended = append(depsExtended, depDeps...)
				unresolvedDeps = append(unresolvedDeps, depUnresolvedDeps...)
			}
			depsExtendedMap := make(map[string]struct{})
			for _, dep := range depsExtended {
				depsExtendedMap[dep] = struct{}{}
			}
			if reflect.DeepEqual(depsMap, depsExtendedMap) {
				break
			}
			depsExtended = []string{}
			for dep := range depsExtendedMap {
				depsExtended = append(depsExtended, dep)
			}
			deps = depsExtended
			depsMap = depsExtendedMap
		}
		unresolvedDepsMap := make(map[string]struct{})
		for _, unresolvedDep := range unresolvedDeps {
			unresolvedDepsMap[unresolvedDep] = struct{}{}
		}
		glog.Infof("--- Dependent dll")
		for _, dep := range deps {
			glog.Infof("--- --- %s", dep)
			if !strings.HasSuffix(strings.ToLower(dep), ".dll") {
				continue
			}
			err := copyFile(dep, filepath.Base(dep))
			if err != nil {
				glog.Fatalf("Copy file %s failed :%v", dep, err)
			}
		}
		glog.Infof("--- Missing dependent dll")
		for unresolvedDep, _ := range unresolvedDepsMap {
			glog.Infof("--- --- %s", unresolvedDep)
		}
		// TBD
	}
}

func postStateFixRPath() {
	glog.Info("PostState -- Fix RPATH")
	glog.Info("======================================================================")
	// TBD
}

func postStateStripBinaries() {
	glog.Info("PostState -- Strip Binaries")
	glog.Info("======================================================================")
	if systemNameFlag == "windows" {
		return
	}
	if systemNameFlag == "ios" {
		glog.Info("Done in xcodebuild")
		return
	}
	if systemNameFlag == "mingw" || systemNameFlag == "android" || systemNameFlag == "harmony" || systemNameFlag == "linux" || systemNameFlag == "freebsd" {
		objcopy := filepath.Join(clangPath, "bin", "llvm-objcopy")
		if runtime.GOOS == "windows" {
			objcopy = filepath.Join(clangPath, "bin", "llvm-objcopy.exe")
		}
		if _, err := os.Stat(objcopy); errors.Is(err, os.ErrNotExist) {
			objcopy = "objcopy"
		}
		// create a file containing the debugging info.
		cmdRun([]string{objcopy, "--only-keep-debug", getAppName(), getAppName() + ".dbg"}, false)
		// stripped executable.
		cmdRun([]string{objcopy, "--strip-debug", getAppName()}, false)
		// to add a link to the debugging info into the stripped executable.
		cmdRun([]string{objcopy, "--add-gnu-debuglink=" + getAppName() + ".dbg", getAppName()}, false)

		// strip crashpad_handler as well if any
		hasCrashpad := true
		crashpadPath := "crashpad_handler"
		if _, err := os.Stat(crashpadPath); errors.Is(err, os.ErrNotExist) {
			hasCrashpad = false
		}
		if hasCrashpad {
			cmdRun([]string{objcopy, "--strip-debug", crashpadPath}, false)
		}
	} else if systemNameFlag == "darwin" {
		cmdRun([]string{"dsymutil", filepath.Join(getAppName(), "Contents", "MacOS", APPNAME),
			"--statistics", "--papertrail", "-o", getAppName() + ".dSYM"}, false)
		cmdRun([]string{"strip", "-S", "-x", "-v", filepath.Join(getAppName(), "Contents", "MacOS", APPNAME)}, false)

		// strip crashpad_handler as well if any
		hasCrashpad := true
		crashpadPath := filepath.Join(getAppName(), "Contents", "Resources", "crashpad_handler")
		if _, err := os.Stat(crashpadPath); errors.Is(err, os.ErrNotExist) {
			hasCrashpad = false
		}
		if hasCrashpad {
			cmdRun([]string{"strip", "-S", "-x", "-v", crashpadPath}, false)
		}
	} else if systemNameFlag == "ios" {
		cmdRun([]string{"dsymutil", filepath.Join(getAppName(), APPNAME),
			"--statistics", "--papertrail", "-o", getAppName() + ".dSYM"}, false)
		cmdRun([]string{"strip", "-S", "-x", "-v", filepath.Join(getAppName(), APPNAME)}, false)
	} else {
		glog.Warningf("not supported in platform %s", systemNameFlag)
	}
}

func postStateCodeSign() {
	glog.Info("PostState -- Code Sign")
	glog.Info("======================================================================")
	if systemNameFlag == "ios" {
		glog.Info("Done in xcodebuild")
		return
	}
	if cmakeBuildTypeFlag != "Release" || (systemNameFlag != "darwin" && systemNameFlag != "ios") {
		return
	}
	// reference https://developer.apple.com/documentation/security/notarizing_macos_software_before_distribution/resolving_common_notarization_issues?language=objc
	// Hardened runtime is available in the Capabilities pane of Xcode 10 or later
	// code sign crashpad_handler as well if any
	hasCrashpad := true
	crashpadPath := filepath.Join(getAppName(), "Contents", "Resources", "crashpad_handler")
	if _, err := os.Stat(crashpadPath); errors.Is(err, os.ErrNotExist) {
		hasCrashpad = false
	}
	codesignCmd := []string{
		"codesign", "-s", macosxCodeSignIdentityFlag,
		"--deep", "--force", "--options=runtime", "--timestamp",
		"--entitlements=" + filepath.Join(projectDir, "src", "mac", "entitlements.plist"),
	}
	if macosxKeychainPathFlag != "" {
		codesignCmd = append(codesignCmd, "--keychain", macosxKeychainPathFlag)
	}

	if hasCrashpad {
		codesignCmd := append(codesignCmd, crashpadPath)
		cmdRun(codesignCmd, true)
	}

	codesignCmd = append(codesignCmd, getAppName())
	cmdRun(codesignCmd, true)
	cmdRun([]string{"codesign", "-dv", "--deep", "--strict", "--verbose=4", getAppName()}, true)
	cmdRun([]string{"codesign", "-d", "--entitlements", ":-", getAppName()}, true)

	if hasCrashpad {
		cmdRun([]string{"codesign", "-d", "--entitlements", ":-", crashpadPath}, true)
	}
	cmdRun([]string{"spctl", "-a", "-vvv", "--type", "install", getAppName()}, false)
}

// Main returns the file name excluding extension.
func Main(path string) string {
	path = filepath.Base(path)
	for i := len(path) - 1; i >= 0 && !os.IsPathSeparator(path[i]); i-- {
		if path[i] == '.' {
			return path[:i]
		}
	}
	return path
}

func checkUniversalBuildFatBundle(bundlePath string) bool {
	mainFile := filepath.Join(bundlePath, "Contents", "MacOS", Main(bundlePath))
	// TODO should we check recursilvely?
	return checkUniversalBuildFatBinary(mainFile)
}

func checkUniversalBuildFatBinary(binaryFile string) bool {
	output := cmdCheckOutput([]string{"lipo", "-archs", binaryFile})
	return strings.Contains(output, "x86_64") && strings.Contains(output, "arm64")
}

func checkUniveralBuild(path string) error {
	checked := true
	statusMsg := ""
	errorMsg := ""
	if strings.HasSuffix(path, ".framework") || strings.HasSuffix(path, ".app") || strings.HasSuffix(path, ".appex") {
		if !checkUniversalBuildFatBundle(path) {
			statusMsg += fmt.Sprintf("bundle %s is not universal built\n", path)
			errorMsg += fmt.Sprintf("bundle %s is not universal built\n", path)
			checked = false
		} else {
			statusMsg += fmt.Sprintf("bundle %s is universal built\n", path)
		}

		walkFunc := func(path string, info os.FileInfo, err error) error {
			if err != nil {
				return err
			}
			if info.IsDir() {
				if strings.HasSuffix(path, ".framework") || strings.HasSuffix(path, ".app") || strings.HasSuffix(path, ".appex") {
					if !checkUniversalBuildFatBundle(path) {
						statusMsg += fmt.Sprintf("bundle %s is not universal built\n", path)
						errorMsg += fmt.Sprintf("bundle %s is not universal built\n", path)
						checked = false
					} else {
						statusMsg += fmt.Sprintf("bundle %s is universal built\n", path)
					}
				}
			} else {
				if strings.HasSuffix(path, ".so") || strings.HasSuffix(path, ".dylib") {
					if !checkUniversalBuildFatBinary(path) {
						statusMsg += fmt.Sprintf("dylib %s is not universal built\n", path)
						errorMsg += fmt.Sprintf("dylib %s is not universal built\n", path)
						checked = false
					} else {
						statusMsg += fmt.Sprintf("dylib %s is universal built\n", path)
					}
				}
			}
			return nil
		}
		err := filepath.Walk(path, walkFunc)
		if err != nil {
			return err
		}
		glog.V(2).Info(statusMsg)
	}
	if checked {
		return nil
	}
	return errors.New(errorMsg)
}

func postCheckUniversalBuild() {
	glog.Info("PostState -- Check Universal Build")
	glog.Info("======================================================================")
	if systemNameFlag == "darwin" && macosxUniversalBuildFlag {
		err := checkUniveralBuild(getAppName())
		if err != nil {
			glog.Fatalf("%v", err)
		}
	}
}

func copyFile(src string, dst string) error {
	buf := make([]byte, 32768)

	fin, err := os.Open(src)
	if err != nil {
		return err
	}

	defer func(fin *os.File) {
		err := fin.Close()
		if err != nil {
			glog.Fatalf("%v", err)
		}
	}(fin)

	fout, err := os.Create(dst)
	if err != nil {
		return err
	}

	defer func(fout *os.File) {
		err := fout.Close()
		if err != nil {
			glog.Fatalf("%v", err)
		}
	}(fout)

	for {

		n, err := fin.Read(buf)
		if err != nil && err != io.EOF {
			return err
		}

		if n == 0 {
			break
		}

		if _, err := fout.Write(buf[:n]); err != nil {
			return err
		}
	}
	return nil
}

// LICENSEs use unified LICENSE
func postStateArchiveLicenses() []string {
	var licenses []string
	licenses = append(licenses, "LICENSE")
	return licenses
}

// add to zip writer
func archiveFileToZip(zipWriter *zip.Writer, info os.FileInfo, prefix string, path string) error {
	if info.Mode()&os.ModeSymlink == os.ModeSymlink {
		symlinksTarget, err := os.Readlink(path)
		if err != nil {
			return err
		}
		info, err := os.Lstat(path)
		if err != nil {
			return err
		}
		header, err := zip.FileInfoHeader(info)
		if err != nil {
			return err
		}
		symlinksTarget = filepath.Join(prefix, symlinksTarget)
		header.Name = filepath.Join(prefix, header.Name)
		header.Method = zip.Deflate
		writer, err := zipWriter.CreateHeader(header)
		if err != nil {
			return err
		}

		// Write symlink's target to writer - file's body for symlinks is the symlink target.
		_, err = writer.Write([]byte(filepath.ToSlash(symlinksTarget)))
		if err != nil {
			return err
		}
		return nil
	}
	f, err := os.Open(path)
	if err != nil {
		return err
	}
	defer func(f *os.File) {
		err := f.Close()
		if err != nil {
			glog.Fatalf("%v", err)
		}
	}(f)
	w, err := zipWriter.Create(filepath.Join(prefix, path))
	if err != nil {
		return err
	}
	if _, err := io.Copy(w, f); err != nil {
		return err
	}
	return nil
}

// generate tgz (posix) or zip file
func archiveFiles(output string, prefix string, paths []string) {
	if strings.HasSuffix(output, ".tgz") {
		glog.Infof("generating tgz file %s", output)
		// use below if tar supports gnu style
		// cmd := []string{"tar", "caf", output, "--xform", fmt.Sprintf("s,^,%s/,", prefix)}
		cmd := []string{"mkdir", "-p", prefix}
		cmdRun(cmd, true)
		cmd = []string{"cp", "-rf"}
		cmd = append(cmd, paths...)
		cmd = append(cmd, prefix)
		cmdRun(cmd, true)
		cmd = []string{"tar", "cfz", output, prefix}
		cmdRun(cmd, true)
		cmd = []string{"rm", "-rf", prefix}
		cmdRun(cmd, true)
		return
	}
	glog.Infof("generating zip file %s", output)
	archive, err := os.Create(output)
	if err != nil {
		glog.Fatalf("%v", err)
	}
	defer func(archive *os.File) {
		err := archive.Close()
		if err != nil {
			glog.Fatalf("%v", err)
		}
	}(archive)
	zipWriter := zip.NewWriter(archive)
	for _, path := range paths {
		info, err := os.Stat(path)
		if err != nil {
			glog.Fatalf("%v", err)
		}
		if !info.IsDir() {
			err := archiveFileToZip(zipWriter, info, prefix, path)
			if err != nil {
				glog.Fatalf("%v", err)
			}
			continue
		}

		walkFunc := func(path string, info os.FileInfo, err error) error {
			if err != nil {
				return err
			}
			if !info.IsDir() {
				err := archiveFileToZip(zipWriter, info, prefix, path)
				if err != nil {
					return err
				}
			}
			return nil
		}
		err = filepath.Walk(path, walkFunc)
		if err != nil {
			glog.Fatalf("%v", err)
		}
	}
	err = zipWriter.Close()
	if err != nil {
		glog.Fatalf("%v", err)
	}
}

func archiveMainFile(output string, prefix string, paths []string, dllPaths []string) {
	if systemNameFlag == "darwin" {
		var eulaRtf []byte
		eulaTemplate, err := ioutil.ReadFile("../src/mac/eula.xml")
		if err != nil {
			glog.Fatalf("%v", err)
		}
		eulaRtf, err = ioutil.ReadFile("../GPL-2.0.rtf")
		if err != nil {
			glog.Fatalf("%v", err)
		}

		eulaXml := strings.Replace(string(eulaTemplate), "%PLACEHOLDER%", base64.StdEncoding.EncodeToString([]byte(eulaRtf)), -1)

		err = ioutil.WriteFile("eula.xml", []byte(eulaXml), 0666)
		if err != nil {
			glog.Fatalf("%v", err)
		}

		// Use this command line to update .DS_Store
		// hdiutil convert -format UDRW -o yass.dmg yass-macos-release-universal-*.dmg
		// hdiutil resize -size 1G yass.dmg
		cmdRun([]string{"../scripts/pkg-dmg",
			"--source", paths[0],
			"--target", output,
			"--sourcefile",
			"--volname", "Yet Another Shadow Socket",
			"--resource", "eula.xml",
			"--icon", "../src/mac/yass.icns",
			"--copy", "../macos/.DS_Store:/.DS_Store",
			"--copy", "../macos/.background:/",
			"--symlink", "/Applications:/Applications"}, true)
	} else if systemNameFlag == "ios" {
		cmdRun([]string{"xcodebuild", "archive",
			"-archivePath", cmakeBuildTypeFlag + ".xcarchive",
			"-configuration", cmakeBuildTypeFlag,
			"-jobs", fmt.Sprintf("%d", cmakeBuildConcurrencyFlag),
			"-target", APPNAME, "-scheme", APPNAME}, true)

		cmdRun([]string{"xcodebuild", "-exportArchive",
			"-archivePath", cmakeBuildTypeFlag + ".xcarchive",
			"-exportPath", ".",
			"-exportOptionsPlist", "../tools/development.plist"}, true)
		err := os.Rename("Yet Another Shadow Socket.ipa", output)
		if err != nil {
			glog.Fatalf("%v", err)
		}
		// cleanup after exportArchive
		//
		buildSubdir := cmakeBuildTypeFlag + "-iphoneos"
		if subSystemNameFlag == "simulator" {
			buildSubdir = cmakeBuildTypeFlag + "-iphonesimulator"
		}
		err = os.Chdir(buildSubdir)
		if err != nil {
			glog.Fatalf("%v", err)
		}
		cmdRun([]string{"rm", "-f", "YassPacketTunnel.appex", "libasio.a",
			"libyass_crashpad.a", "libyass_core.a", "libyass_net.a", "yass.app"}, true)
		err = os.Chdir(buildDir)
		if err != nil {
			glog.Fatalf("%v", err)
		}
	} else if systemNameFlag == "android" && variantFlag == "gui" {
		androidDir := "../android"
		err := os.Chdir(androidDir)
		if err != nil {
			glog.Fatalf("%v", err)
		}
		if androidSdkDir != "" {
			glog.Infof("android sdk dir to %s", androidSdkDir)
			localProperties := fmt.Sprintf("sdk.dir=%s\n", androidSdkDir)
			if androidNdkDir != "" {
				localProperties += fmt.Sprintf("ndk.dir=%s\n", androidNdkDir)
			}
			tagVersionStrs := strings.Split(tagFlag, ".")
			tagMajorVer, _ := strconv.Atoi(tagVersionStrs[0])
			tagMinorVer, _ := strconv.Atoi(tagVersionStrs[1])
			tagPatchVer, _ := strconv.Atoi(tagVersionStrs[2])
			localProperties += fmt.Sprintf("YASS_VERSION=%d\n", tagMajorVer*1000000+tagMinorVer*1000+tagPatchVer)
			localProperties += fmt.Sprintf("YASS_VERSION_NAME=%s\n", tagFlag)
			err = ioutil.WriteFile("local.properties", []byte(localProperties), 0666)
			if err != nil {
				glog.Fatalf("%v", err)
			}
		}
		_, abi := getAndroidTargetAndAppAbi(archFlag)
		if cmakeBuildTypeFlag == "Release" || cmakeBuildTypeFlag == "MinSizeRel" {
			cmdRun([]string{"./gradlew", "yass:assembleRelease", "--info"}, true)
			err = os.Rename(fmt.Sprintf("./yass/build/outputs/apk/release/yass-%s-release.apk", abi), output)
			if err != nil {
				glog.Fatalf("%v", err)
			}
		} else {
			cmdRun([]string{"./gradlew", "yass:assembleDebug", "--info"}, true)
			err = os.Rename(fmt.Sprintf("./yass/build/outputs/apk/debug/yass-%s-release-unsigned.apk", abi), output)
			if err != nil {
				glog.Fatalf("%v", err)
			}
		}
		// stop gradle daemon after build
		cmdRun([]string{"./gradlew", "--stop"}, true)
		err = os.Chdir(buildDir)
		if err != nil {
			glog.Fatalf("%v", err)
		}
	} else {
		paths = append(paths, dllPaths...)
		archiveFiles(output, prefix, paths)
	}
}

func generateMsi(output string, dllPaths []string, licensePaths []string, hasCrashpad bool) {
	wxsTemplate, err := ioutil.ReadFile(filepath.Join("..", "yass.wxs"))
	if err != nil {
		glog.Fatalf("%v", err)
	}
	wxsXml := string(wxsTemplate)
	guidReplacement := strings.ToUpper(uuid.New().String())
	wxsXml = strings.Replace(wxsXml, "YOURGUID", guidReplacement, 1)
	dllReplacement := ""
	for _, dllPath := range dllPaths {
		dllReplacement += fmt.Sprintf("<File Name='%s' Source='%s' KeyPath='no' />\n", filepath.Base(dllPath), dllPath)
	}
	wxsXml = strings.Replace(wxsXml, "<!-- %DLLPLACEHOLDER% -->", dllReplacement, 1)
	licenseReplacement := ""
	for _, licensePath := range licensePaths {
		licenseReplacement += fmt.Sprintf("<File Name='%s' Source='%s' KeyPath='no' />\n", filepath.Base(licensePath), licensePath)
	}
	wxsXml = strings.Replace(wxsXml, "<!-- %LICENSEPLACEHOLDER% -->", licenseReplacement, 1)
	if hasCrashpad {
		wxsXml = strings.Replace(wxsXml, "<!-- %CRASHPAD_HANDLER_HOLDER% -->", "<File Name='crashpad_handler.exe' Source='crashpad_handler.exe' KeyPath='no'/>", 1)
	}

	err = ioutil.WriteFile("yass.wxs", []byte(wxsXml), 0666)
	if err != nil {
		glog.Fatalf("%v", err)
	}

	glog.Info("Feeding WiX compiler...")
	cmdRun([]string{"candle.exe", "yass.wxs", "-dPlatform=" + msvcTargetArchFlag, "-dVersion=" + tagFlag}, true)

	glog.Info("Generating MSI file...")
	cmdRun([]string{"light.exe", "-ext", "WixUIExtension", "-out", output, "-cultures:en-US", "-sice:ICE03", "-sice:ICE57", "-sice:ICE61", "yass.wixobj"}, true)
}

func generateNSIS(output string, dllPaths []string) {
	nsiTemplate, err := ioutil.ReadFile(filepath.Join("..", "yass.nsi"))
	if err != nil {
		glog.Fatalf("%v", err)
	}
	nsiContent := string(nsiTemplate)
	nsiContent = strings.Replace(nsiContent, "yass-installer.exe", output, 1)

	dllReplacement := ""
	for _, dllPath := range dllPaths {
		dllReplacement += fmt.Sprintf("File \"%s\"\n", dllPath)
	}

	nsiContent = strings.Replace(nsiContent, "# DLL PLACEHOLDER", dllReplacement, 1)

	err = ioutil.WriteFile("yass.nsi", []byte(nsiContent), 0666)
	if err != nil {
		glog.Fatalf("%v", err)
	}
	glog.Info("Feeding NSIS compiler...")
	if runtime.GOOS == "windows" {
		cmdRun([]string{"C:\\Program Files (x86)\\NSIS\\makensis.exe", "/XSetCompressor /FINAL lzma", "yass.nsi"}, true)
	} else {
		cmdRun([]string{"makensis", "-XSetCompressor /FINAL lzma", "yass.nsi"}, true)
	}
}

func generateNSISSystemInstaller(output string) {
	glog.Info("Feeding CPack NSIS compiler...")
	if runtime.GOOS == "windows" {
		cmdRun([]string{"C:\\Program Files\\CMake\\bin\\cpack.exe"}, true)
	} else {
		cmdRun([]string{"cpack"}, true)
	}

	if systemNameFlag == "windows" {
		if msvcTargetArchFlag == "x86" {
			os.Rename(fmt.Sprintf("yass-%s-win32.exe", tagFlag), output)
		} else if msvcTargetArchFlag == "x64" {
			os.Rename(fmt.Sprintf("yass-%s-win64.exe", tagFlag), output)
		} else if msvcTargetArchFlag == "arm64" {
			os.Rename(fmt.Sprintf("yass-%s-win64.exe", tagFlag), output)
		} else {
			glog.Fatalf("Unsupported msvc arch: %s for nsis builder", msvcTargetArchFlag)
		}
	} else if systemNameFlag == "mingw" {
		if archFlag == "x86" || archFlag == "i686" {
			os.Rename(fmt.Sprintf("yass-%s-win32.exe", tagFlag), output)
		} else if archFlag == "x64" || archFlag == "x86_64" || archFlag == "amd64" {
			os.Rename(fmt.Sprintf("yass-%s-win64.exe", tagFlag), output)
		} else if archFlag == "arm64" || archFlag == "aarch64" {
			os.Rename(fmt.Sprintf("yass-%s-win64.exe", tagFlag), output)
		} else {
			glog.Fatalf("Unsupported mingw arch: %s for nsis builder", archFlag)
		}
	}
}

func generateOpenWrtMakefile(archive string, pkg_version string) {
	archive_dir, _ := filepath.Abs("..")
	archive_dir += "/"
	archive_checksum := strings.TrimSpace(cmdCheckOutput([]string{"sha256sum", archive}))
	archive_checksum = strings.Split(archive_checksum, " ")[0]
	mkTemplate, err := ioutil.ReadFile(filepath.Join("..", "openwrt", "Makefile.tmpl"))
	if err != nil {
		glog.Fatalf("%v", err)
	}
	mkContent := string(mkTemplate)
	mkContent = strings.Replace(mkContent, "%%PKG_VERSION%%", pkg_version, 1)
	mkContent = strings.Replace(mkContent, "%%PKG_DIR%%", archive_dir, 1)
	mkContent = strings.Replace(mkContent, "%%PKG_SHA256SUM%%", archive_checksum, 1)
	err = ioutil.WriteFile(filepath.Join("..", "openwrt", "Makefile"), []byte(mkContent), 0666)
	if err != nil {
		glog.Fatalf("%v", err)
	}
	glog.Info("OpenWRT Makefile written to openwrt/Makefile")
}

func postStateArchives() map[string][]string {
	glog.Info("PostState -- Archives")
	glog.Info("======================================================================")
	tag := fullTagFlag
	var archiveFormat string
	if systemNameFlag == "windows" {
		osName := "win"
		if msvcAllowXpFlag {
			if msvcTargetArchFlag == "x86" {
				osName = "winxp"
			} else {
				osName = "win7"
			}
		}
		archiveFormat = fmt.Sprintf("%%s-%s-release-%s-%s-%s%%s%%s", osName, msvcTargetArchFlag, msvcCrtLinkageFlag, tag)
	} else if systemNameFlag == "mingw" {
		osName := "mingw"
		if mingwAllowXpFlag {
			if archFlag == "x86" || archFlag == "i686" {
				osName = "mingw-winxp"
			} else {
				osName = "mingw-win7"
			}
		}
		archiveFormat = fmt.Sprintf("%%s-%s-release-%s-%s%%s%%s", osName, archFlag, tag)
	} else if systemNameFlag == "darwin" {
		osName := "macos"
		arch := archFlag
		if macosxUniversalBuildFlag {
			arch = "universal"
		}
		archiveFormat = fmt.Sprintf("%%s-%s-release-%s-%s%%s%%s", osName, arch, tag)
	} else if systemNameFlag == "freebsd" {
		archiveFormat = fmt.Sprintf("%%s-%s%d-release-%s-%s%%s%%s", systemNameFlag, freebsdAbiFlag, archFlag, tag)
	} else {
		archiveFormat = fmt.Sprintf("%%s-%s-release-%s-%s%%s%%s", systemNameFlag, archFlag, tag)
		if subSystemNameFlag != "" {
			archiveFormat = fmt.Sprintf("%%s-%s-%s-release-%s-%s%%s%%s", systemNameFlag, subSystemNameFlag, archFlag, tag)
			if armCpuFlag != "" {
				archiveFormat = fmt.Sprintf("%%s-%s-%s-release-%s-%s-%s%%s%%s", systemNameFlag, subSystemNameFlag, archFlag, armCpuFlag, tag)
			}
		}
	}

	ext := ".zip"

	if systemNameFlag == "android" || systemNameFlag == "harmony" || systemNameFlag == "linux" || systemNameFlag == "freebsd" {
		ext = ".tgz"
	}

	archive := fmt.Sprintf(archiveFormat, APPNAME, "", ext)
	archivePrefix := fmt.Sprintf(archiveFormat, strings.Replace(APPNAME, "_", "-", 1), "", "")
	archiveSuffix := fmt.Sprintf(archiveFormat, "", "", "")
	archiveSuffix = archiveSuffix[1:]
	if systemNameFlag == "android" && variantFlag == "gui" {
		archive = fmt.Sprintf(archiveFormat, APPNAME, "", ".apk")
	}
	if systemNameFlag == "darwin" {
		archive = fmt.Sprintf(archiveFormat, APPNAME, "-unsigned", ".dmg")
	}
	if systemNameFlag == "ios" {
		archive = fmt.Sprintf(archiveFormat, APPNAME, "", ".ipa")
	}
	hasCrashpad := true
	if _, err := os.Stat("crashpad_handler.exe"); errors.Is(err, os.ErrNotExist) {
		hasCrashpad = false
	}

	msiArchive := fmt.Sprintf(archiveFormat, APPNAME, "", ".msi")
	nsisArchive := fmt.Sprintf(archiveFormat, APPNAME, "-user-installer", ".exe")
	debugArchive := fmt.Sprintf(archiveFormat, APPNAME, "-debuginfo", ext)
	nsisSystemArchive := fmt.Sprintf(archiveFormat, APPNAME, "-system-installer", ".exe")

	archive = filepath.Join("..", archive)
	msiArchive = filepath.Join("..", msiArchive)
	nsisArchive = filepath.Join("..", nsisArchive)
	debugArchive = filepath.Join("..", debugArchive)
	nsisSystemArchive = filepath.Join("..", nsisSystemArchive)

	archives := map[string][]string{}

	paths := []string{getAppName()}
	var dllPaths []string
	var dbgPaths []string

	if systemNameFlag == "windows" {
		entries, _ := ioutil.ReadDir("./")
		for _, entry := range entries {
			name := entry.Name()
			iname := strings.ToLower(name)
			if strings.HasSuffix(iname, ".dll") {
				dllPaths = append(dllPaths, name)
			}
		}
	}

	// copying manpages if any
	if (variantFlag == "cli" || variantFlag == "server") && (systemNameFlag == "linux" || systemNameFlag == "freebsd") {
		paths = append(paths, fmt.Sprintf("../doc/%s.1", APPNAME))
	}
	// copying dependent crashpad handler if any
	if hasCrashpad {
		paths = append(paths, "crashpad_handler.exe")
	}

	// copying dependent LICENSEs
	licensePaths := postStateArchiveLicenses()
	paths = append(paths, licensePaths...)

	// main bundle
	archiveMainFile(archive, archivePrefix, paths, dllPaths)
	archives[archive] = paths

	// msi installer
	// FIXME wixtoolset3.14 supports arm64 but only 3.11 is out for release
	// https://github.com/wixtoolset/issues/issues/5558
	// error CNDL0265 : The Platform attribute has an invalid value arm64.
	// Possible values are x86, x64, or ia64.
	if systemNameFlag == "windows" && msvcTargetArchFlag != "arm64" {
		generateMsi(msiArchive, dllPaths, licensePaths, hasCrashpad)
		archives[msiArchive] = []string{msiArchive}
	}
	// nsis installer
	if systemNameFlag == "windows" || systemNameFlag == "mingw" {
		generateNSIS(nsisArchive, dllPaths)
		archives[nsisArchive] = []string{nsisArchive}
		generateNSISSystemInstaller(nsisSystemArchive)
		archives[nsisSystemArchive] = []string{nsisSystemArchive}
	}
	// debuginfo file
	if systemNameFlag == "windows" {
		archiveFiles(debugArchive, archivePrefix, []string{APPNAME + ".pdb"})
		dbgPaths = append(dbgPaths, APPNAME+".pdb")
	} else if systemNameFlag == "mingw" || systemNameFlag == "harmony" || systemNameFlag == "linux" || systemNameFlag == "freebsd" {
		archiveFiles(debugArchive, archivePrefix, []string{getAppName() + ".dbg"})
		dbgPaths = append(dbgPaths, APPNAME+".dbg")
	} else if systemNameFlag == "android" {
		archiveFiles(debugArchive, archivePrefix, []string{getAppName() + ".dbg"})
		dbgPaths = append(dbgPaths, APPNAME+".dbg")
	} else if systemNameFlag == "darwin" {
		archiveFiles(debugArchive, archivePrefix, []string{getAppName() + ".dSYM"})
	} else if systemNameFlag == "ios" {
		cmdRun([]string{"rm", "-rf", getAppName() + ".dSYM"}, true)
		buildSubdir := cmakeBuildTypeFlag + "-iphoneos"
		if subSystemNameFlag == "simulator" {
			buildSubdir = cmakeBuildTypeFlag + "-iphonesimulator"
		}
		cmdRun([]string{"rm", "-rf", getAppName() + ".dSYM"}, true)
		cmdRun([]string{"rm", "-rf", "YassPacketTunnel.appex.dSYM"}, true)
		cmdRun([]string{"cp", "-r", filepath.Join(buildSubdir, getAppName()+".dSYM"), getAppName() + ".dSYM"}, true)
		cmdRun([]string{"cp", "-r", filepath.Join(buildSubdir, "YassPacketTunnel.appex.dSYM"), "YassPacketTunnel.appex.dSYM"}, true)
		archiveFiles(debugArchive, archivePrefix, []string{getAppName() + ".dSYM", "YassPacketTunnel.appex.dSYM"})
		dbgPaths = append(dbgPaths, getAppName()+".dSYM", "YassPacketTunnel.appex.dSYM")
	}
	archives[debugArchive] = dbgPaths

	// Create openwrt Makefile
	if subSystemNameFlag == "openwrt" && variantFlag == "cli" {
		generateOpenWrtMakefile(archive, archiveSuffix)
	}
	return archives
}

func get7zPath() string {
	if runtime.GOOS == "windows" {
		return "C:\\Program Files\\7-Zip\\7z.exe"
	} else {
		return "7z"
	}
}

func inspectArchive(file string, files []string) {
	if strings.HasSuffix(file, ".dmg") {
		cmdRun([]string{"hdiutil", "imageinfo", file}, false)
	} else if strings.HasSuffix(file, ".zip") || strings.HasSuffix(file, ".msi") || strings.HasSuffix(file, ".exe") || strings.HasSuffix(file, ".apk") || strings.HasSuffix(file, ".ipa") {
		p7z := get7zPath()
		cmdRun([]string{p7z, "l", file}, false)
	} else if strings.HasSuffix(file, ".tgz") {
		cmdRun([]string{"tar", "tvf", file}, false)
	} else {
		for _, file := range files {
			glog.Infof("------------ %s", file)
		}
	}
}

func md5sum(src string) (error, string) {
	buf := make([]byte, 32768)
	fin, err := os.Open(src)
	if err != nil {
		return err, ""
	}

	defer func(fin *os.File) {
		err := fin.Close()
		if err != nil {
			glog.Fatalf("%v", err)
		}
	}(fin)

	hash := md5.New()

	for {
		n, err := fin.Read(buf)
		if err != nil && err != io.EOF {
			return err, ""
		}

		if n == 0 {
			break
		}

		hash.Write(buf[:n])
	}
	return nil, hex.EncodeToString(hash.Sum(nil))
}

func sha1sum(src string) (error, string) {
	buf := make([]byte, 32768)
	fin, err := os.Open(src)
	if err != nil {
		return err, ""
	}

	defer func(fin *os.File) {
		err := fin.Close()
		if err != nil {
			glog.Fatalf("%v", err)
		}
	}(fin)

	hash := sha1.New()

	for {
		n, err := fin.Read(buf)
		if err != nil && err != io.EOF {
			return err, ""
		}

		if n == 0 {
			break
		}

		hash.Write(buf[:n])
	}
	return nil, hex.EncodeToString(hash.Sum(nil))
}

func sha256sum(src string) (error, string) {
	buf := make([]byte, 32768)
	fin, err := os.Open(src)
	if err != nil {
		return err, ""
	}

	defer func(fin *os.File) {
		err := fin.Close()
		if err != nil {
			glog.Fatalf("%v", err)
		}
	}(fin)

	hash := sha256.New()

	for {
		n, err := fin.Read(buf)
		if err != nil && err != io.EOF {
			return err, ""
		}

		if n == 0 {
			break
		}

		hash.Write(buf[:n])
	}
	return nil, hex.EncodeToString(hash.Sum(nil))
}

func sha512sum(src string) (error, string) {
	buf := make([]byte, 32768)
	fin, err := os.Open(src)
	if err != nil {
		return err, ""
	}

	defer func(fin *os.File) {
		err := fin.Close()
		if err != nil {
			glog.Fatalf("%v", err)
		}
	}(fin)

	hash := sha512.New()

	for {
		n, err := fin.Read(buf)
		if err != nil && err != io.EOF {
			return err, ""
		}

		if n == 0 {
			break
		}

		hash.Write(buf[:n])
	}
	return nil, hex.EncodeToString(hash.Sum(nil))
}

func postStateInspectArchives(archives map[string][]string) {
	glog.Info("PostState -- Inspect Archives")
	glog.Info("======================================================================")
	for archive := range archives {
		glog.Infof("------ %s:", filepath.Base(archive))
		glog.Infof("======================================================================")
		inspectArchive(archive, archives[archive])
	}
	glog.Info("md5sum")
	glog.Info("======================================================================")
	for archive := range archives {
		err, md5sum := md5sum(archive)
		if err != nil {
			glog.Fatalf("%v", err)
		}
		glog.Infof("%s\t%s", md5sum, filepath.Base(archive))
	}
	glog.Info("sha1sum")
	glog.Info("======================================================================")
	for archive := range archives {
		err, sha1sum := sha1sum(archive)
		if err != nil {
			glog.Fatalf("%v", err)
		}
		glog.Infof("%s\t%s", sha1sum, filepath.Base(archive))
	}
	glog.Info("sha256sum")
	glog.Info("======================================================================")
	for archive := range archives {
		err, sha256sum := sha256sum(archive)
		if err != nil {
			glog.Fatalf("%v", err)
		}
		glog.Infof("%s\t%s", sha256sum, filepath.Base(archive))
	}
	glog.Info("sha512sum")
	glog.Info("======================================================================")
	for archive := range archives {
		err, sha512sum := sha512sum(archive)
		if err != nil {
			glog.Fatalf("%v", err)
		}
		glog.Infof("%s\t%s", sha512sum, filepath.Base(archive))
	}
}

func main() {
	InitFlag()
	// PreStage Find Source Directory
	prebuildFindSourceDirectory()
	// BuildStage Generate Build Script
	buildStageGenerateBuildScript()
	if noConfigureFlag || noBuildFlag {
		return
	}
	// BuildStage Execute Build Script
	buildStageExecuteBuildScript()
	if noPackagingFlag {
		return
	}
	// PostStage Copy depended libraries
	postStateCopyDependedLibraries()
	// PostStage Fix RPath
	postStateFixRPath()
	// PostStage Strip Binaries
	postStateStripBinaries()
	// PostStage Code Sign
	postStateCodeSign()
	// PostStage Check Universal Build
	postCheckUniversalBuild()
	// PostStage Archive
	archives := postStateArchives()
	// PostStage Inspect Archive
	postStateInspectArchives(archives)
}<|MERGE_RESOLUTION|>--- conflicted
+++ resolved
@@ -53,10 +53,7 @@
 var clangPath string
 var useLibCxxFlag bool
 var enableLtoFlag bool
-<<<<<<< HEAD
-=======
 var useTcmallocFlag bool
->>>>>>> ad9781a9
 
 var clangTidyModeFlag bool
 var clangTidyExecutablePathFlag string
@@ -169,10 +166,7 @@
 
 	flag.BoolVar(&useLibCxxFlag, "use-libcxx", true, "Use Custom libc++")
 	flag.BoolVar(&enableLtoFlag, "enable-lto", true, "Enable lto")
-<<<<<<< HEAD
-=======
 	flag.BoolVar(&useTcmallocFlag, "use-tcmalloc", true, "Use tcmalloc if possible")
->>>>>>> ad9781a9
 
 	flag.BoolVar(&clangTidyModeFlag, "clang-tidy-mode", getEnvBool("ENABLE_CLANG_TIDY", false), "Enable Clang Tidy Build")
 	flag.StringVar(&clangTidyExecutablePathFlag, "clang-tidy-executable-path", getEnv("CLANG_TIDY_EXECUTABLE", ""), "Path to clang-tidy, only used by Clang Tidy Build")
@@ -1038,15 +1032,11 @@
 			cmakeArgs = append(cmakeArgs, fmt.Sprintf("-DARM_CPU=%s", armCpuFlag))
 		}
 		if subsystem == "" {
-<<<<<<< HEAD
-			cmakeArgs = append(cmakeArgs, fmt.Sprintf("-DUSE_TCMALLOC=on"))
-=======
 			if useTcmallocFlag {
 				cmakeArgs = append(cmakeArgs, "-DUSE_TCMALLOC=on")
 			} else {
 				cmakeArgs = append(cmakeArgs, "-DUSE_TCMALLOC=off")
 			}
->>>>>>> ad9781a9
 			// for compatibility, we build only gtk3 package for now
 			cmakeArgs = append(cmakeArgs, fmt.Sprintf("-DUSE_GTK4=off"))
 		}
@@ -1082,14 +1072,11 @@
 		cmakeArgs = append(cmakeArgs, fmt.Sprintf("-DGCC_SYSTEM_PROCESSOR=%s", llvmArch))
 		cmakeArgs = append(cmakeArgs, fmt.Sprintf("-DGCC_TARGET=%s", llvmTarget))
 		cmakeArgs = append(cmakeArgs, fmt.Sprintf("-DENABLE_FORTIFY=on"))
-<<<<<<< HEAD
-=======
 		if useTcmallocFlag {
 			cmakeArgs = append(cmakeArgs, "-DUSE_TCMALLOC=on")
 		} else {
 			cmakeArgs = append(cmakeArgs, "-DUSE_TCMALLOC=off")
 		}
->>>>>>> ad9781a9
 	}
 	cmakeCmd := append([]string{"cmake", ".."}, cmakeArgs...)
 	if noConfigureFlag {
